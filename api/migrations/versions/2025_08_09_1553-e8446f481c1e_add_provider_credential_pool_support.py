--- conflicted
+++ resolved
@@ -13,11 +13,7 @@
 
 # revision identifiers, used by Alembic.
 revision = 'e8446f481c1e'
-<<<<<<< HEAD
 down_revision = 'fa8b0fa6f407'
-=======
-down_revision = '532b3f888abf'
->>>>>>> c704214b
 branch_labels = None
 depends_on = None
 
