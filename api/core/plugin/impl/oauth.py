import binascii
from collections.abc import Mapping
from typing import Any

from werkzeug import Request

from core.plugin.entities.plugin_daemon import PluginOAuthAuthorizationUrlResponse, PluginOAuthCredentialsResponse
from core.plugin.impl.base import BasePluginClient


class OAuthHandler(BasePluginClient):
    def get_authorization_url(
        self,
        tenant_id: str,
        user_id: str,
        plugin_id: str,
        provider: str,
        system_credentials: Mapping[str, Any],
    ) -> PluginOAuthAuthorizationUrlResponse:
        response = self._request_with_plugin_daemon_response_stream(
            "POST",
            f"plugin/{tenant_id}/dispatch/oauth/get_authorization_url",
            PluginOAuthAuthorizationUrlResponse,
            data={
                "user_id": user_id,
                "data": {
                    "provider": provider,
                    "system_credentials": system_credentials,
                },
            },
            headers={
                "X-Plugin-ID": plugin_id,
                "Content-Type": "application/json",
            },
        )
        for resp in response:
            return resp
        raise ValueError("No response received from plugin daemon for authorization URL request.")
<<<<<<< HEAD

=======
>>>>>>> 164e5481

    def get_credentials(
        self,
        tenant_id: str,
        user_id: str,
        plugin_id: str,
        provider: str,
        system_credentials: Mapping[str, Any],
        request: Request,
    ) -> PluginOAuthCredentialsResponse:
        """
        Get credentials from the given request.
        """

        # encode request to raw http request
        raw_request_bytes = self._convert_request_to_raw_data(request)

        response = self._request_with_plugin_daemon_response_stream(
            "POST",
            f"plugin/{tenant_id}/dispatch/oauth/get_credentials",
            PluginOAuthCredentialsResponse,
            data={
                "user_id": user_id,
                "data": {
                    "provider": provider,
                    "system_credentials": system_credentials,
                    # for json serialization
                    "raw_http_request": binascii.hexlify(raw_request_bytes).decode(),
                },
            },
            headers={
                "X-Plugin-ID": plugin_id,
                "Content-Type": "application/json",
            },
        )
        for resp in response:
            return resp
        raise ValueError("No response received from plugin daemon for authorization URL request.")
<<<<<<< HEAD

=======
>>>>>>> 164e5481

    def _convert_request_to_raw_data(self, request: Request) -> bytes:
        """
        Convert a Request object to raw HTTP data.

        Args:
            request: The Request object to convert.

        Returns:
            The raw HTTP data as bytes.
        """
        # Start with the request line
        method = request.method
        path = request.full_path
        protocol = request.headers.get("HTTP_VERSION", "HTTP/1.1")
        raw_data = f"{method} {path} {protocol}\r\n".encode()

        # Add headers
        for header_name, header_value in request.headers.items():
            raw_data += f"{header_name}: {header_value}\r\n".encode()

        # Add empty line to separate headers from body
        raw_data += b"\r\n"

        # Add body if exists
        body = request.get_data(as_text=False)
        if body:
            raw_data += body

        return raw_data<|MERGE_RESOLUTION|>--- conflicted
+++ resolved
@@ -36,10 +36,6 @@
         for resp in response:
             return resp
         raise ValueError("No response received from plugin daemon for authorization URL request.")
-<<<<<<< HEAD
-
-=======
->>>>>>> 164e5481
 
     def get_credentials(
         self,
@@ -78,10 +74,6 @@
         for resp in response:
             return resp
         raise ValueError("No response received from plugin daemon for authorization URL request.")
-<<<<<<< HEAD
-
-=======
->>>>>>> 164e5481
 
     def _convert_request_to_raw_data(self, request: Request) -> bytes:
         """
