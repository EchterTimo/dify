from collections import defaultdict
from collections.abc import Mapping, Sequence
from typing import Any, Union

from pydantic import BaseModel, Field, model_validator
from typing_extensions import deprecated

from core.app.segments import Segment, Variable, factory
from core.file.file_obj import FileVar
from core.workflow.enums import SystemVariableKey

VariableValue = Union[str, int, float, dict, list, FileVar]


SYSTEM_VARIABLE_NODE_ID = "sys"
ENVIRONMENT_VARIABLE_NODE_ID = "env"
CONVERSATION_VARIABLE_NODE_ID = "conversation"


<<<<<<< HEAD
class VariablePool(BaseModel):
    # Variable dictionary is a dictionary for looking up variables by their selector.
    # The first element of the selector is the node id, it's the first-level key in the dictionary.
    # Other elements of the selector are the keys in the second-level dictionary. To get the key, we hash the
    # elements of the selector except the first one.
    variable_dictionary: dict[str, dict[int, Segment]] = Field(
        description='Variables mapping',
        default=defaultdict(dict)
    )
=======
class VariablePool:
    def __init__(
        self,
        system_variables: Mapping[SystemVariableKey, Any],
        user_inputs: Mapping[str, Any],
        environment_variables: Sequence[Variable],
        conversation_variables: Sequence[Variable] | None = None,
    ) -> None:
        # system variables
        # for example:
        # {
        #     'query': 'abc',
        #     'files': []
        # }

        # Varaible dictionary is a dictionary for looking up variables by their selector.
        # The first element of the selector is the node id, it's the first-level key in the dictionary.
        # Other elements of the selector are the keys in the second-level dictionary. To get the key, we hash the
        # elements of the selector except the first one.
        self._variable_dictionary: dict[str, dict[int, Segment]] = defaultdict(dict)

        # TODO: This user inputs is not used for pool.
        self.user_inputs = user_inputs
>>>>>>> 715eb8fa

    # TODO: This user inputs is not used for pool.
    user_inputs: Mapping[str, Any] = Field(
        description='User inputs',
    )

    system_variables: Mapping[SystemVariable, Any] = Field(
        description='System variables',
    )

    environment_variables: Sequence[Variable] = Field(
        description="Environment variables.",
        default_factory=list
    )

    conversation_variables: Sequence[Variable] | None = None

    @model_validator(mode="after")
    def val_model_after(self):
        """
        Append system variables
        :return:
        """
        # Add system variables to the variable pool
        for key, value in self.system_variables.items():
            self.add((SYSTEM_VARIABLE_NODE_ID, key.value), value)

        # Add environment variables to the variable pool
        for var in self.environment_variables or []:
            self.add((ENVIRONMENT_VARIABLE_NODE_ID, var.name), var)

        # Add conversation variables to the variable pool
        for var in self.conversation_variables or []:
            self.add((CONVERSATION_VARIABLE_NODE_ID, var.name), var)

        return self

    def add(self, selector: Sequence[str], value: Any, /) -> None:
        """
        Adds a variable to the variable pool.

        Args:
            selector (Sequence[str]): The selector for the variable.
            value (VariableValue): The value of the variable.

        Raises:
            ValueError: If the selector is invalid.

        Returns:
            None
        """
        if len(selector) < 2:
            raise ValueError("Invalid selector")

        if value is None:
            return

        if isinstance(value, Segment):
            v = value
        else:
            v = factory.build_segment(value)

        hash_key = hash(tuple(selector[1:]))
        self.variable_dictionary[selector[0]][hash_key] = v

    def get(self, selector: Sequence[str], /) -> Segment | None:
        """
        Retrieves the value from the variable pool based on the given selector.

        Args:
            selector (Sequence[str]): The selector used to identify the variable.

        Returns:
            Any: The value associated with the given selector.

        Raises:
            ValueError: If the selector is invalid.
        """
        if len(selector) < 2:
            raise ValueError("Invalid selector")
        hash_key = hash(tuple(selector[1:]))
        value = self.variable_dictionary[selector[0]].get(hash_key)

        return value

    @deprecated("This method is deprecated, use `get` instead.")
    def get_any(self, selector: Sequence[str], /) -> Any | None:
        """
        Retrieves the value from the variable pool based on the given selector.

        Args:
            selector (Sequence[str]): The selector used to identify the variable.

        Returns:
            Any: The value associated with the given selector.

        Raises:
            ValueError: If the selector is invalid.
        """
        if len(selector) < 2:
            raise ValueError("Invalid selector")
        hash_key = hash(tuple(selector[1:]))
        value = self.variable_dictionary[selector[0]].get(hash_key)
        return value.to_object() if value else None

    def remove(self, selector: Sequence[str], /):
        """
        Remove variables from the variable pool based on the given selector.

        Args:
            selector (Sequence[str]): A sequence of strings representing the selector.

        Returns:
            None
        """
        if not selector:
            return
        if len(selector) == 1:
            self.variable_dictionary[selector[0]] = {}
            return
        hash_key = hash(tuple(selector[1:]))
        self.variable_dictionary[selector[0]].pop(hash_key, None)

    def remove_node(self, node_id: str, /):
        """
        Remove all variables associated with a given node id.

        Args:
            node_id (str): The node id to remove.

        Returns:
            None
        """
        self.variable_dictionary.pop(node_id, None)<|MERGE_RESOLUTION|>--- conflicted
+++ resolved
@@ -17,7 +17,6 @@
 CONVERSATION_VARIABLE_NODE_ID = "conversation"
 
 
-<<<<<<< HEAD
 class VariablePool(BaseModel):
     # Variable dictionary is a dictionary for looking up variables by their selector.
     # The first element of the selector is the node id, it's the first-level key in the dictionary.
@@ -27,38 +26,13 @@
         description='Variables mapping',
         default=defaultdict(dict)
     )
-=======
-class VariablePool:
-    def __init__(
-        self,
-        system_variables: Mapping[SystemVariableKey, Any],
-        user_inputs: Mapping[str, Any],
-        environment_variables: Sequence[Variable],
-        conversation_variables: Sequence[Variable] | None = None,
-    ) -> None:
-        # system variables
-        # for example:
-        # {
-        #     'query': 'abc',
-        #     'files': []
-        # }
-
-        # Varaible dictionary is a dictionary for looking up variables by their selector.
-        # The first element of the selector is the node id, it's the first-level key in the dictionary.
-        # Other elements of the selector are the keys in the second-level dictionary. To get the key, we hash the
-        # elements of the selector except the first one.
-        self._variable_dictionary: dict[str, dict[int, Segment]] = defaultdict(dict)
-
-        # TODO: This user inputs is not used for pool.
-        self.user_inputs = user_inputs
->>>>>>> 715eb8fa
 
     # TODO: This user inputs is not used for pool.
     user_inputs: Mapping[str, Any] = Field(
         description='User inputs',
     )
 
-    system_variables: Mapping[SystemVariable, Any] = Field(
+    system_variables: Mapping[SystemVariableKey, Any] = Field(
         description='System variables',
     )
 
