import decimal
from typing import Optional

from pydantic import BaseModel, ConfigDict, Field

<<<<<<< HEAD
from core.model_runtime.entities.model_entities import (
    AIModelEntity,
=======
from core.model_runtime.entities.common_entities import I18nObject
from core.model_runtime.entities.defaults import PARAMETER_RULE_TEMPLATE
from core.model_runtime.entities.model_entities import (
    AIModelEntity,
    DefaultParameterName,
>>>>>>> 363c46ac
    ModelType,
    PriceConfig,
    PriceInfo,
    PriceType,
)
from core.model_runtime.errors.invoke import (
    InvokeAuthorizationError,
    InvokeBadRequestError,
    InvokeConnectionError,
    InvokeError,
    InvokeRateLimitError,
    InvokeServerUnavailableError,
)
<<<<<<< HEAD
=======
from core.model_runtime.model_providers.__base.tokenizers.gpt2_tokenzier import GPT2Tokenizer
>>>>>>> 363c46ac
from core.plugin.entities.plugin_daemon import PluginDaemonInnerError, PluginModelProviderEntity
from core.plugin.manager.model import PluginModelManager


class AIModel(BaseModel):
    """
    Base class for all models.
    """

    tenant_id: str = Field(description="Tenant ID")
    model_type: ModelType = Field(description="Model type")
    plugin_id: str = Field(description="Plugin ID")
    provider_name: str = Field(description="Provider")
    plugin_model_provider: PluginModelProviderEntity = Field(description="Plugin model provider")
    started_at: float = Field(description="Invoke start time", default=0)

    # pydantic configs
    model_config = ConfigDict(protected_namespaces=())

    @property
    def _invoke_error_mapping(self) -> dict[type[Exception], list[type[Exception]]]:
        """
        Map model invoke error to unified error
        The key is the error type thrown to the caller
        The value is the error type thrown by the model,
        which needs to be converted into a unified error type for the caller.

        :return: Invoke error mapping
        """
        return {
            InvokeConnectionError: [InvokeConnectionError],
            InvokeServerUnavailableError: [InvokeServerUnavailableError],
            InvokeRateLimitError: [InvokeRateLimitError],
            InvokeAuthorizationError: [InvokeAuthorizationError],
            InvokeBadRequestError: [InvokeBadRequestError],
            PluginDaemonInnerError: [PluginDaemonInnerError],
            ValueError: [ValueError],
        }

    def _transform_invoke_error(self, error: Exception) -> Exception:
        """
        Transform invoke error to unified error

        :param error: model invoke error
        :return: unified error
        """
        for invoke_error, model_errors in self._invoke_error_mapping.items():
            if isinstance(error, tuple(model_errors)):
                if invoke_error == InvokeAuthorizationError:
                    return InvokeAuthorizationError(
                        description=(
                            f"[{self.provider_name}] Incorrect model credentials provided, please check and try again."
                        )
                    )
                elif isinstance(invoke_error, InvokeError):
                    return invoke_error(description=f"[{self.provider_name}] {invoke_error.description}, {str(error)}")
                else:
                    return error

        return InvokeError(description=f"[{self.provider_name}] Error: {str(error)}")

    def get_price(self, model: str, credentials: dict, price_type: PriceType, tokens: int) -> PriceInfo:
        """
        Get price for given model and tokens

        :param model: model name
        :param credentials: model credentials
        :param price_type: price type
        :param tokens: number of tokens
        :return: price info
        """
        # get model schema
        model_schema = self.get_model_schema(model, credentials)

        # get price info from predefined model schema
        price_config: Optional[PriceConfig] = None
        if model_schema and model_schema.pricing:
            price_config = model_schema.pricing

        # get unit price
        unit_price = None
        if price_config:
            if price_type == PriceType.INPUT:
                unit_price = price_config.input
            elif price_type == PriceType.OUTPUT and price_config.output is not None:
                unit_price = price_config.output

        if unit_price is None:
            return PriceInfo(
                unit_price=decimal.Decimal("0.0"),
                unit=decimal.Decimal("0.0"),
                total_amount=decimal.Decimal("0.0"),
                currency="USD",
            )

        # calculate total amount
        if not price_config:
            raise ValueError(f"Price config not found for model {model}")
        total_amount = tokens * unit_price * price_config.unit
        total_amount = total_amount.quantize(decimal.Decimal("0.0000001"), rounding=decimal.ROUND_HALF_UP)

        return PriceInfo(
            unit_price=unit_price,
            unit=price_config.unit,
            total_amount=total_amount,
            currency=price_config.currency,
        )

    def get_model_schema(self, model: str, credentials: Optional[dict] = None) -> Optional[AIModelEntity]:
        """
        Get model schema by model name and credentials

        :param model: model name
        :param credentials: model credentials
        :return: model schema
        """
        plugin_model_manager = PluginModelManager()
        return plugin_model_manager.get_model_schema(
            tenant_id=self.tenant_id,
            user_id="unknown",
            plugin_id=self.plugin_id,
            provider=self.provider_name,
            model_type=self.model_type.value,
            model=model,
            credentials=credentials or {},
<<<<<<< HEAD
        )
=======
        )

    def get_customizable_model_schema_from_credentials(self, model: str, credentials: dict) -> Optional[AIModelEntity]:
        """
        Get customizable model schema from credentials

        :param model: model name
        :param credentials: model credentials
        :return: model schema
        """
        return self._get_customizable_model_schema(model, credentials)

    def _get_customizable_model_schema(self, model: str, credentials: dict) -> Optional[AIModelEntity]:
        """
        Get customizable model schema and fill in the template
        """
        schema = self.get_customizable_model_schema(model, credentials)

        if not schema:
            return None

        # fill in the template
        new_parameter_rules = []
        for parameter_rule in schema.parameter_rules:
            if parameter_rule.use_template:
                try:
                    default_parameter_name = DefaultParameterName.value_of(parameter_rule.use_template)
                    default_parameter_rule = self._get_default_parameter_rule_variable_map(default_parameter_name)
                    if not parameter_rule.max and "max" in default_parameter_rule:
                        parameter_rule.max = default_parameter_rule["max"]
                    if not parameter_rule.min and "min" in default_parameter_rule:
                        parameter_rule.min = default_parameter_rule["min"]
                    if not parameter_rule.default and "default" in default_parameter_rule:
                        parameter_rule.default = default_parameter_rule["default"]
                    if not parameter_rule.precision and "precision" in default_parameter_rule:
                        parameter_rule.precision = default_parameter_rule["precision"]
                    if not parameter_rule.required and "required" in default_parameter_rule:
                        parameter_rule.required = default_parameter_rule["required"]
                    if not parameter_rule.help and "help" in default_parameter_rule:
                        parameter_rule.help = I18nObject(
                            en_US=default_parameter_rule["help"]["en_US"],
                        )
                    if (
                        parameter_rule.help
                        and not parameter_rule.help.en_US
                        and ("help" in default_parameter_rule and "en_US" in default_parameter_rule["help"])
                    ):
                        parameter_rule.help.en_US = default_parameter_rule["help"]["en_US"]
                    if (
                        parameter_rule.help
                        and not parameter_rule.help.zh_Hans
                        and ("help" in default_parameter_rule and "zh_Hans" in default_parameter_rule["help"])
                    ):
                        parameter_rule.help.zh_Hans = default_parameter_rule["help"].get(
                            "zh_Hans", default_parameter_rule["help"]["en_US"]
                        )
                except ValueError:
                    pass

            new_parameter_rules.append(parameter_rule)

        schema.parameter_rules = new_parameter_rules

        return schema

    def get_customizable_model_schema(self, model: str, credentials: dict) -> Optional[AIModelEntity]:
        """
        Get customizable model schema

        :param model: model name
        :param credentials: model credentials
        :return: model schema
        """
        return None

    def _get_default_parameter_rule_variable_map(self, name: DefaultParameterName) -> dict:
        """
        Get default parameter rule for given name

        :param name: parameter name
        :return: parameter rule
        """
        default_parameter_rule = PARAMETER_RULE_TEMPLATE.get(name)

        if not default_parameter_rule:
            raise Exception(f"Invalid model parameter rule name {name}")

        return default_parameter_rule

    def _get_num_tokens_by_gpt2(self, text: str) -> int:
        """
        Get number of tokens for given prompt messages by gpt2
        Some provider models do not provide an interface for obtaining the number of tokens.
        Here, the gpt2 tokenizer is used to calculate the number of tokens.
        This method can be executed offline, and the gpt2 tokenizer has been cached in the project.

        :param text: plain text of prompt. You need to convert the original message to plain text
        :return: number of tokens
        """
        return GPT2Tokenizer.get_num_tokens(text)
>>>>>>> 363c46ac
<|MERGE_RESOLUTION|>--- conflicted
+++ resolved
@@ -3,16 +3,11 @@
 
 from pydantic import BaseModel, ConfigDict, Field
 
-<<<<<<< HEAD
-from core.model_runtime.entities.model_entities import (
-    AIModelEntity,
-=======
 from core.model_runtime.entities.common_entities import I18nObject
 from core.model_runtime.entities.defaults import PARAMETER_RULE_TEMPLATE
 from core.model_runtime.entities.model_entities import (
     AIModelEntity,
     DefaultParameterName,
->>>>>>> 363c46ac
     ModelType,
     PriceConfig,
     PriceInfo,
@@ -26,10 +21,7 @@
     InvokeRateLimitError,
     InvokeServerUnavailableError,
 )
-<<<<<<< HEAD
-=======
 from core.model_runtime.model_providers.__base.tokenizers.gpt2_tokenzier import GPT2Tokenizer
->>>>>>> 363c46ac
 from core.plugin.entities.plugin_daemon import PluginDaemonInnerError, PluginModelProviderEntity
 from core.plugin.manager.model import PluginModelManager
 
@@ -155,9 +147,6 @@
             model_type=self.model_type.value,
             model=model,
             credentials=credentials or {},
-<<<<<<< HEAD
-        )
-=======
         )
 
     def get_customizable_model_schema_from_credentials(self, model: str, credentials: dict) -> Optional[AIModelEntity]:
@@ -257,5 +246,4 @@
         :param text: plain text of prompt. You need to convert the original message to plain text
         :return: number of tokens
         """
-        return GPT2Tokenizer.get_num_tokens(text)
->>>>>>> 363c46ac
+        return GPT2Tokenizer.get_num_tokens(text)