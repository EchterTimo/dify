import json
import logging
import time
from collections.abc import Generator, Mapping
from threading import Thread
from typing import Any, Optional, Union

from sqlalchemy import select
from sqlalchemy.orm import Session

from constants.tts_auto_play_timeout import TTS_AUTO_PLAY_TIMEOUT, TTS_AUTO_PLAY_YIELD_CPU_TIME
from core.app.apps.advanced_chat.app_generator_tts_publisher import AppGeneratorTTSPublisher, AudioTrunk
from core.app.apps.base_app_queue_manager import AppQueueManager, PublishFrom
from core.app.entities.app_invoke_entities import (
    AdvancedChatAppGenerateEntity,
    InvokeFrom,
)
from core.app.entities.queue_entities import (
    QueueAdvancedChatMessageEndEvent,
    QueueAgentLogEvent,
    QueueAnnotationReplyEvent,
    QueueErrorEvent,
    QueueIterationCompletedEvent,
    QueueIterationNextEvent,
    QueueIterationStartEvent,
    QueueMessageReplaceEvent,
    QueueNodeExceptionEvent,
    QueueNodeFailedEvent,
    QueueNodeInIterationFailedEvent,
    QueueNodeRetryEvent,
    QueueNodeStartedEvent,
    QueueNodeSucceededEvent,
    QueueParallelBranchRunFailedEvent,
    QueueParallelBranchRunStartedEvent,
    QueueParallelBranchRunSucceededEvent,
    QueuePingEvent,
    QueueRetrieverResourcesEvent,
    QueueStopEvent,
    QueueTextChunkEvent,
    QueueWorkflowFailedEvent,
    QueueWorkflowPartialSuccessEvent,
    QueueWorkflowStartedEvent,
    QueueWorkflowSucceededEvent,
)
from core.app.entities.task_entities import (
    ChatbotAppBlockingResponse,
    ChatbotAppStreamResponse,
    ErrorStreamResponse,
    MessageAudioEndStreamResponse,
    MessageAudioStreamResponse,
    MessageEndStreamResponse,
    StreamResponse,
    WorkflowTaskState,
)
from core.app.task_pipeline.based_generate_task_pipeline import BasedGenerateTaskPipeline
from core.app.task_pipeline.message_cycle_manage import MessageCycleManage
from core.app.task_pipeline.workflow_cycle_manage import WorkflowCycleManage
from core.model_runtime.entities.llm_entities import LLMUsage
from core.model_runtime.utils.encoders import jsonable_encoder
from core.ops.ops_trace_manager import TraceQueueManager
from core.workflow.enums import SystemVariableKey
from core.workflow.graph_engine.entities.graph_runtime_state import GraphRuntimeState
from core.workflow.nodes import NodeType
from events.message_event import message_was_created
from extensions.ext_database import db
from models import Conversation, EndUser, Message, MessageFile
from models.account import Account
from models.enums import CreatedByRole
from models.workflow import (
    Workflow,
    WorkflowRunStatus,
)

logger = logging.getLogger(__name__)


class AdvancedChatAppGenerateTaskPipeline:
    """
    AdvancedChatAppGenerateTaskPipeline is a class that generate stream output and state management for Application.
    """

    def __init__(
        self,
        application_generate_entity: AdvancedChatAppGenerateEntity,
        workflow: Workflow,
        queue_manager: AppQueueManager,
        conversation: Conversation,
        message: Message,
        user: Union[Account, EndUser],
        stream: bool,
        dialogue_count: int,
    ) -> None:
        self._base_task_pipeline = BasedGenerateTaskPipeline(
            application_generate_entity=application_generate_entity,
            queue_manager=queue_manager,
            stream=stream,
        )

        if isinstance(user, EndUser):
            self._user_id = user.id
            user_session_id = user.session_id
            self._created_by_role = CreatedByRole.END_USER
        elif isinstance(user, Account):
            self._user_id = user.id
            user_session_id = user.id
            self._created_by_role = CreatedByRole.ACCOUNT
        else:
            raise NotImplementedError(f"User type not supported: {type(user)}")

        self._workflow_cycle_manager = WorkflowCycleManage(
            application_generate_entity=application_generate_entity,
            workflow_system_variables={
                SystemVariableKey.QUERY: message.query,
                SystemVariableKey.FILES: application_generate_entity.files,
                SystemVariableKey.CONVERSATION_ID: conversation.id,
                SystemVariableKey.USER_ID: user_session_id,
                SystemVariableKey.DIALOGUE_COUNT: dialogue_count,
                SystemVariableKey.APP_ID: application_generate_entity.app_config.app_id,
                SystemVariableKey.WORKFLOW_ID: workflow.id,
                SystemVariableKey.WORKFLOW_RUN_ID: application_generate_entity.workflow_run_id,
            },
        )

        self._task_state = WorkflowTaskState()
        self._message_cycle_manager = MessageCycleManage(
            application_generate_entity=application_generate_entity, task_state=self._task_state
        )

        self._application_generate_entity = application_generate_entity
        self._workflow_id = workflow.id
        self._workflow_features_dict = workflow.features_dict
        self._conversation_id = conversation.id
        self._conversation_mode = conversation.mode
        self._message_id = message.id
        self._message_created_at = int(message.created_at.timestamp())
        self._conversation_name_generate_thread: Thread | None = None
        self._recorded_files: list[Mapping[str, Any]] = []
        self._workflow_run_id: str = ""

    def process(self) -> Union[ChatbotAppBlockingResponse, Generator[ChatbotAppStreamResponse, None, None]]:
        """
        Process generate task pipeline.
        :return:
        """
        # start generate conversation name thread
        self._conversation_name_generate_thread = self._message_cycle_manager._generate_conversation_name(
            conversation_id=self._conversation_id, query=self._application_generate_entity.query
        )

        generator = self._wrapper_process_stream_response(trace_manager=self._application_generate_entity.trace_manager)

        if self._base_task_pipeline._stream:
            return self._to_stream_response(generator)
        else:
            return self._to_blocking_response(generator)

    def _to_blocking_response(self, generator: Generator[StreamResponse, None, None]) -> ChatbotAppBlockingResponse:
        """
        Process blocking response.
        :return:
        """
        for stream_response in generator:
            if isinstance(stream_response, ErrorStreamResponse):
                raise stream_response.err
            elif isinstance(stream_response, MessageEndStreamResponse):
                extras = {}
                if stream_response.metadata:
                    extras["metadata"] = stream_response.metadata

                return ChatbotAppBlockingResponse(
                    task_id=stream_response.task_id,
                    data=ChatbotAppBlockingResponse.Data(
                        id=self._message_id,
                        mode=self._conversation_mode,
                        conversation_id=self._conversation_id,
                        message_id=self._message_id,
                        answer=self._task_state.answer,
                        created_at=self._message_created_at,
                        **extras,
                    ),
                )
            else:
                continue

        raise ValueError("queue listening stopped unexpectedly.")

    def _to_stream_response(
        self, generator: Generator[StreamResponse, None, None]
    ) -> Generator[ChatbotAppStreamResponse, Any, None]:
        """
        To stream response.
        :return:
        """
        for stream_response in generator:
            yield ChatbotAppStreamResponse(
                conversation_id=self._conversation_id,
                message_id=self._message_id,
                created_at=self._message_created_at,
                stream_response=stream_response,
            )

    def _listen_audio_msg(self, publisher: AppGeneratorTTSPublisher | None, task_id: str):
        if not publisher:
            return None
        audio_msg = publisher.check_and_get_audio()
        if audio_msg and isinstance(audio_msg, AudioTrunk) and audio_msg.status != "finish":
            return MessageAudioStreamResponse(audio=audio_msg.audio, task_id=task_id)
        return None

    def _wrapper_process_stream_response(
        self, trace_manager: Optional[TraceQueueManager] = None
    ) -> Generator[StreamResponse, None, None]:
        tts_publisher = None
        task_id = self._application_generate_entity.task_id
        tenant_id = self._application_generate_entity.app_config.tenant_id
        features_dict = self._workflow_features_dict

        if (
            features_dict.get("text_to_speech")
            and features_dict["text_to_speech"].get("enabled")
            and features_dict["text_to_speech"].get("autoPlay") == "enabled"
        ):
            tts_publisher = AppGeneratorTTSPublisher(
                tenant_id, features_dict["text_to_speech"].get("voice"), features_dict["text_to_speech"].get("language")
            )

        for response in self._process_stream_response(tts_publisher=tts_publisher, trace_manager=trace_manager):
            while True:
                audio_response = self._listen_audio_msg(publisher=tts_publisher, task_id=task_id)
                if audio_response:
                    yield audio_response
                else:
                    break
            yield response

        start_listener_time = time.time()
        # timeout
        while (time.time() - start_listener_time) < TTS_AUTO_PLAY_TIMEOUT:
            try:
                if not tts_publisher:
                    break
                audio_trunk = tts_publisher.check_and_get_audio()
                if audio_trunk is None:
                    # release cpu
                    # sleep 20 ms ( 40ms => 1280 byte audio file,20ms => 640 byte audio file)
                    time.sleep(TTS_AUTO_PLAY_YIELD_CPU_TIME)
                    continue
                if audio_trunk.status == "finish":
                    break
                else:
                    start_listener_time = time.time()
                    yield MessageAudioStreamResponse(audio=audio_trunk.audio, task_id=task_id)
            except Exception:
                logger.exception(f"Failed to listen audio message, task_id: {task_id}")
                break
        if tts_publisher:
            yield MessageAudioEndStreamResponse(audio="", task_id=task_id)

    def _process_stream_response(
        self,
        tts_publisher: Optional[AppGeneratorTTSPublisher] = None,
        trace_manager: Optional[TraceQueueManager] = None,
    ) -> Generator[StreamResponse, None, None]:
        """
        Process stream response.
        :return:
        """
        # init fake graph runtime state
        graph_runtime_state: Optional[GraphRuntimeState] = None

        for queue_message in self._base_task_pipeline._queue_manager.listen():
            event = queue_message.event

            if isinstance(event, QueuePingEvent):
                yield self._base_task_pipeline._ping_stream_response()
            elif isinstance(event, QueueErrorEvent):
                with Session(db.engine, expire_on_commit=False) as session:
                    err = self._base_task_pipeline._handle_error(
                        event=event, session=session, message_id=self._message_id
                    )
                    session.commit()
                yield self._base_task_pipeline._error_to_stream_response(err)
                break
            elif isinstance(event, QueueWorkflowStartedEvent):
                # override graph runtime state
                graph_runtime_state = event.graph_runtime_state

                with Session(db.engine, expire_on_commit=False) as session:
                    # init workflow run
                    workflow_run = self._workflow_cycle_manager._handle_workflow_run_start(
                        session=session,
                        workflow_id=self._workflow_id,
                        user_id=self._user_id,
                        created_by_role=self._created_by_role,
                    )
                    self._workflow_run_id = workflow_run.id
                    message = self._get_message(session=session)
                    if not message:
                        raise ValueError(f"Message not found: {self._message_id}")
                    message.workflow_run_id = workflow_run.id
                    workflow_start_resp = self._workflow_cycle_manager._workflow_start_to_stream_response(
                        session=session, task_id=self._application_generate_entity.task_id, workflow_run=workflow_run
                    )
                    session.commit()

                yield workflow_start_resp
            elif isinstance(
                event,
                QueueNodeRetryEvent,
            ):
                if not self._workflow_run_id:
                    raise ValueError("workflow run not initialized.")

                with Session(db.engine, expire_on_commit=False) as session:
                    workflow_run = self._workflow_cycle_manager._get_workflow_run(
                        session=session, workflow_run_id=self._workflow_run_id
                    )
                    workflow_node_execution = self._workflow_cycle_manager._handle_workflow_node_execution_retried(
                        session=session, workflow_run=workflow_run, event=event
                    )
                    node_retry_resp = self._workflow_cycle_manager._workflow_node_retry_to_stream_response(
                        session=session,
                        event=event,
                        task_id=self._application_generate_entity.task_id,
                        workflow_node_execution=workflow_node_execution,
                    )
                    session.commit()

                if node_retry_resp:
                    yield node_retry_resp
            elif isinstance(event, QueueNodeStartedEvent):
                if not self._workflow_run_id:
                    raise ValueError("workflow run not initialized.")

                with Session(db.engine, expire_on_commit=False) as session:
                    workflow_run = self._workflow_cycle_manager._get_workflow_run(
                        session=session, workflow_run_id=self._workflow_run_id
                    )
                    workflow_node_execution = self._workflow_cycle_manager._handle_node_execution_start(
                        session=session, workflow_run=workflow_run, event=event
                    )

                    node_start_resp = self._workflow_cycle_manager._workflow_node_start_to_stream_response(
                        session=session,
                        event=event,
                        task_id=self._application_generate_entity.task_id,
                        workflow_node_execution=workflow_node_execution,
                    )
                    session.commit()

                if node_start_resp:
                    yield node_start_resp
            elif isinstance(event, QueueNodeSucceededEvent):
                # Record files if it's an answer node or end node
                if event.node_type in [NodeType.ANSWER, NodeType.END]:
                    self._recorded_files.extend(
                        self._workflow_cycle_manager._fetch_files_from_node_outputs(event.outputs or {})
                    )

                with Session(db.engine, expire_on_commit=False) as session:
                    workflow_node_execution = self._workflow_cycle_manager._handle_workflow_node_execution_success(
                        session=session, event=event
                    )

                    node_finish_resp = self._workflow_cycle_manager._workflow_node_finish_to_stream_response(
                        session=session,
                        event=event,
                        task_id=self._application_generate_entity.task_id,
                        workflow_node_execution=workflow_node_execution,
                    )
                    session.commit()

                if node_finish_resp:
                    yield node_finish_resp
            elif isinstance(event, QueueNodeFailedEvent | QueueNodeInIterationFailedEvent | QueueNodeExceptionEvent):
                with Session(db.engine, expire_on_commit=False) as session:
                    workflow_node_execution = self._workflow_cycle_manager._handle_workflow_node_execution_failed(
                        session=session, event=event
                    )

<<<<<<< HEAD
                    response_finish = self._workflow_node_finish_to_stream_response(
=======
                    node_finish_resp = self._workflow_cycle_manager._workflow_node_finish_to_stream_response(
>>>>>>> 491d6414
                        session=session,
                        event=event,
                        task_id=self._application_generate_entity.task_id,
                        workflow_node_execution=workflow_node_execution,
                    )

                if response_finish:
                    yield response_finish

                if node_finish_resp:
                    yield node_finish_resp
            elif isinstance(event, QueueParallelBranchRunStartedEvent):
                if not self._workflow_run_id:
                    raise ValueError("workflow run not initialized.")

                with Session(db.engine, expire_on_commit=False) as session:
                    workflow_run = self._workflow_cycle_manager._get_workflow_run(
                        session=session, workflow_run_id=self._workflow_run_id
                    )
                    parallel_start_resp = (
                        self._workflow_cycle_manager._workflow_parallel_branch_start_to_stream_response(
                            session=session,
                            task_id=self._application_generate_entity.task_id,
                            workflow_run=workflow_run,
                            event=event,
                        )
                    )

                yield parallel_start_resp
            elif isinstance(event, QueueParallelBranchRunSucceededEvent | QueueParallelBranchRunFailedEvent):
                if not self._workflow_run_id:
                    raise ValueError("workflow run not initialized.")

                with Session(db.engine, expire_on_commit=False) as session:
                    workflow_run = self._workflow_cycle_manager._get_workflow_run(
                        session=session, workflow_run_id=self._workflow_run_id
                    )
                    parallel_finish_resp = (
                        self._workflow_cycle_manager._workflow_parallel_branch_finished_to_stream_response(
                            session=session,
                            task_id=self._application_generate_entity.task_id,
                            workflow_run=workflow_run,
                            event=event,
                        )
                    )

                yield parallel_finish_resp
            elif isinstance(event, QueueIterationStartEvent):
                if not self._workflow_run_id:
                    raise ValueError("workflow run not initialized.")

                with Session(db.engine, expire_on_commit=False) as session:
                    workflow_run = self._workflow_cycle_manager._get_workflow_run(
                        session=session, workflow_run_id=self._workflow_run_id
                    )
                    iter_start_resp = self._workflow_cycle_manager._workflow_iteration_start_to_stream_response(
                        session=session,
                        task_id=self._application_generate_entity.task_id,
                        workflow_run=workflow_run,
                        event=event,
                    )

                yield iter_start_resp
            elif isinstance(event, QueueIterationNextEvent):
                if not self._workflow_run_id:
                    raise ValueError("workflow run not initialized.")

                with Session(db.engine, expire_on_commit=False) as session:
                    workflow_run = self._workflow_cycle_manager._get_workflow_run(
                        session=session, workflow_run_id=self._workflow_run_id
                    )
                    iter_next_resp = self._workflow_cycle_manager._workflow_iteration_next_to_stream_response(
                        session=session,
                        task_id=self._application_generate_entity.task_id,
                        workflow_run=workflow_run,
                        event=event,
                    )

                yield iter_next_resp
            elif isinstance(event, QueueIterationCompletedEvent):
                if not self._workflow_run_id:
                    raise ValueError("workflow run not initialized.")

                with Session(db.engine, expire_on_commit=False) as session:
                    workflow_run = self._workflow_cycle_manager._get_workflow_run(
                        session=session, workflow_run_id=self._workflow_run_id
                    )
                    iter_finish_resp = self._workflow_cycle_manager._workflow_iteration_completed_to_stream_response(
                        session=session,
                        task_id=self._application_generate_entity.task_id,
                        workflow_run=workflow_run,
                        event=event,
                    )

                yield iter_finish_resp
            elif isinstance(event, QueueWorkflowSucceededEvent):
                if not self._workflow_run_id:
                    raise ValueError("workflow run not initialized.")

                if not graph_runtime_state:
                    raise ValueError("workflow run not initialized.")

                with Session(db.engine, expire_on_commit=False) as session:
                    workflow_run = self._workflow_cycle_manager._handle_workflow_run_success(
                        session=session,
                        workflow_run_id=self._workflow_run_id,
                        start_at=graph_runtime_state.start_at,
                        total_tokens=graph_runtime_state.total_tokens,
                        total_steps=graph_runtime_state.node_run_steps,
                        outputs=event.outputs,
                        conversation_id=self._conversation_id,
                        trace_manager=trace_manager,
                    )

                    workflow_finish_resp = self._workflow_cycle_manager._workflow_finish_to_stream_response(
                        session=session, task_id=self._application_generate_entity.task_id, workflow_run=workflow_run
                    )
                    session.commit()

                yield workflow_finish_resp
                self._base_task_pipeline._queue_manager.publish(
                    QueueAdvancedChatMessageEndEvent(), PublishFrom.TASK_PIPELINE
                )
            elif isinstance(event, QueueWorkflowPartialSuccessEvent):
                if not self._workflow_run_id:
                    raise ValueError("workflow run not initialized.")
                if not graph_runtime_state:
                    raise ValueError("graph runtime state not initialized.")

                with Session(db.engine, expire_on_commit=False) as session:
                    workflow_run = self._workflow_cycle_manager._handle_workflow_run_partial_success(
                        session=session,
                        workflow_run_id=self._workflow_run_id,
                        start_at=graph_runtime_state.start_at,
                        total_tokens=graph_runtime_state.total_tokens,
                        total_steps=graph_runtime_state.node_run_steps,
                        outputs=event.outputs,
                        exceptions_count=event.exceptions_count,
                        conversation_id=None,
                        trace_manager=trace_manager,
                    )
                    workflow_finish_resp = self._workflow_cycle_manager._workflow_finish_to_stream_response(
                        session=session, task_id=self._application_generate_entity.task_id, workflow_run=workflow_run
                    )
                    session.commit()

                yield workflow_finish_resp
                self._base_task_pipeline._queue_manager.publish(
                    QueueAdvancedChatMessageEndEvent(), PublishFrom.TASK_PIPELINE
                )
            elif isinstance(event, QueueWorkflowFailedEvent):
                if not self._workflow_run_id:
                    raise ValueError("workflow run not initialized.")
                if not graph_runtime_state:
                    raise ValueError("graph runtime state not initialized.")

                with Session(db.engine, expire_on_commit=False) as session:
                    workflow_run = self._workflow_cycle_manager._handle_workflow_run_failed(
                        session=session,
                        workflow_run_id=self._workflow_run_id,
                        start_at=graph_runtime_state.start_at,
                        total_tokens=graph_runtime_state.total_tokens,
                        total_steps=graph_runtime_state.node_run_steps,
                        status=WorkflowRunStatus.FAILED,
                        error=event.error,
                        conversation_id=self._conversation_id,
                        trace_manager=trace_manager,
                        exceptions_count=event.exceptions_count,
                    )
                    workflow_finish_resp = self._workflow_cycle_manager._workflow_finish_to_stream_response(
                        session=session, task_id=self._application_generate_entity.task_id, workflow_run=workflow_run
                    )
                    err_event = QueueErrorEvent(error=ValueError(f"Run failed: {workflow_run.error}"))
                    err = self._base_task_pipeline._handle_error(
                        event=err_event, session=session, message_id=self._message_id
                    )
                    session.commit()

                yield workflow_finish_resp
                yield self._base_task_pipeline._error_to_stream_response(err)
                break
            elif isinstance(event, QueueStopEvent):
                if self._workflow_run_id and graph_runtime_state:
                    with Session(db.engine, expire_on_commit=False) as session:
                        workflow_run = self._workflow_cycle_manager._handle_workflow_run_failed(
                            session=session,
                            workflow_run_id=self._workflow_run_id,
                            start_at=graph_runtime_state.start_at,
                            total_tokens=graph_runtime_state.total_tokens,
                            total_steps=graph_runtime_state.node_run_steps,
                            status=WorkflowRunStatus.STOPPED,
                            error=event.get_stop_reason(),
                            conversation_id=self._conversation_id,
                            trace_manager=trace_manager,
                        )
                        workflow_finish_resp = self._workflow_cycle_manager._workflow_finish_to_stream_response(
                            session=session,
                            task_id=self._application_generate_entity.task_id,
                            workflow_run=workflow_run,
                        )
                        # Save message
                        self._save_message(session=session, graph_runtime_state=graph_runtime_state)
                        session.commit()

                    yield workflow_finish_resp

                yield self._message_end_to_stream_response()
                break
            elif isinstance(event, QueueRetrieverResourcesEvent):
                self._message_cycle_manager._handle_retriever_resources(event)

                with Session(db.engine, expire_on_commit=False) as session:
                    message = self._get_message(session=session)
                    message.message_metadata = (
                        json.dumps(jsonable_encoder(self._task_state.metadata)) if self._task_state.metadata else None
                    )
                    session.commit()
            elif isinstance(event, QueueAnnotationReplyEvent):
                self._message_cycle_manager._handle_annotation_reply(event)

                with Session(db.engine, expire_on_commit=False) as session:
                    message = self._get_message(session=session)
                    message.message_metadata = (
                        json.dumps(jsonable_encoder(self._task_state.metadata)) if self._task_state.metadata else None
                    )
                    session.commit()
            elif isinstance(event, QueueTextChunkEvent):
                delta_text = event.text
                if delta_text is None:
                    continue

                # handle output moderation chunk
                should_direct_answer = self._handle_output_moderation_chunk(delta_text)
                if should_direct_answer:
                    continue

                # only publish tts message at text chunk streaming
                if tts_publisher:
                    tts_publisher.publish(queue_message)

                self._task_state.answer += delta_text
                yield self._message_cycle_manager._message_to_stream_response(
                    answer=delta_text, message_id=self._message_id, from_variable_selector=event.from_variable_selector
                )
            elif isinstance(event, QueueMessageReplaceEvent):
                # published by moderation
                yield self._message_cycle_manager._message_replace_to_stream_response(answer=event.text)
            elif isinstance(event, QueueAdvancedChatMessageEndEvent):
                if not graph_runtime_state:
                    raise ValueError("graph runtime state not initialized.")

                output_moderation_answer = self._base_task_pipeline._handle_output_moderation_when_task_finished(
                    self._task_state.answer
                )
                if output_moderation_answer:
                    self._task_state.answer = output_moderation_answer
                    yield self._message_cycle_manager._message_replace_to_stream_response(
                        answer=output_moderation_answer
                    )

                # Save message
                with Session(db.engine, expire_on_commit=False) as session:
                    self._save_message(session=session, graph_runtime_state=graph_runtime_state)
                    session.commit()

                yield self._message_end_to_stream_response()
            elif isinstance(event, QueueAgentLogEvent):
                yield self._workflow_cycle_manager._handle_agent_log(
                    task_id=self._application_generate_entity.task_id, event=event
                )
            else:
                continue

        # publish None when task finished
        if tts_publisher:
            tts_publisher.publish(None)

        if self._conversation_name_generate_thread:
            self._conversation_name_generate_thread.join()

    def _save_message(self, *, session: Session, graph_runtime_state: Optional[GraphRuntimeState] = None) -> None:
        message = self._get_message(session=session)
        message.answer = self._task_state.answer
        message.provider_response_latency = time.perf_counter() - self._base_task_pipeline._start_at
        message.message_metadata = (
            json.dumps(jsonable_encoder(self._task_state.metadata)) if self._task_state.metadata else None
        )
        message_files = [
            MessageFile(
                message_id=message.id,
                type=file["type"],
                transfer_method=file["transfer_method"],
                url=file["remote_url"],
                belongs_to="assistant",
                upload_file_id=file["related_id"],
                created_by_role=CreatedByRole.ACCOUNT
                if message.invoke_from in {InvokeFrom.EXPLORE, InvokeFrom.DEBUGGER}
                else CreatedByRole.END_USER,
                created_by=message.from_account_id or message.from_end_user_id or "",
            )
            for file in self._recorded_files
        ]
        session.add_all(message_files)

        if graph_runtime_state and graph_runtime_state.llm_usage:
            usage = graph_runtime_state.llm_usage
            message.message_tokens = usage.prompt_tokens
            message.message_unit_price = usage.prompt_unit_price
            message.message_price_unit = usage.prompt_price_unit
            message.answer_tokens = usage.completion_tokens
            message.answer_unit_price = usage.completion_unit_price
            message.answer_price_unit = usage.completion_price_unit
            message.total_price = usage.total_price
            message.currency = usage.currency
            self._task_state.metadata["usage"] = jsonable_encoder(usage)
        else:
            self._task_state.metadata["usage"] = jsonable_encoder(LLMUsage.empty_usage())
        message_was_created.send(
            message,
            application_generate_entity=self._application_generate_entity,
        )

    def _message_end_to_stream_response(self) -> MessageEndStreamResponse:
        """
        Message end to stream response.
        :return:
        """
        extras = {}
        if self._task_state.metadata:
            extras["metadata"] = self._task_state.metadata.copy()

            if "annotation_reply" in extras["metadata"]:
                del extras["metadata"]["annotation_reply"]

        return MessageEndStreamResponse(
            task_id=self._application_generate_entity.task_id,
            id=self._message_id,
            files=self._recorded_files,
            metadata=extras.get("metadata", {}),
        )

    def _handle_output_moderation_chunk(self, text: str) -> bool:
        """
        Handle output moderation chunk.
        :param text: text
        :return: True if output moderation should direct output, otherwise False
        """
        if self._base_task_pipeline._output_moderation_handler:
            if self._base_task_pipeline._output_moderation_handler.should_direct_output():
                # stop subscribe new token when output moderation should direct output
                self._task_state.answer = self._base_task_pipeline._output_moderation_handler.get_final_output()
                self._base_task_pipeline._queue_manager.publish(
                    QueueTextChunkEvent(text=self._task_state.answer), PublishFrom.TASK_PIPELINE
                )

                self._base_task_pipeline._queue_manager.publish(
                    QueueStopEvent(stopped_by=QueueStopEvent.StopBy.OUTPUT_MODERATION), PublishFrom.TASK_PIPELINE
                )
                return True
            else:
                self._base_task_pipeline._output_moderation_handler.append_new_token(text)

        return False

    def _get_message(self, *, session: Session):
        stmt = select(Message).where(Message.id == self._message_id)
        message = session.scalar(stmt)
        if not message:
            raise ValueError(f"Message not found: {self._message_id}")
        return message<|MERGE_RESOLUTION|>--- conflicted
+++ resolved
@@ -378,19 +378,12 @@
                         session=session, event=event
                     )
 
-<<<<<<< HEAD
-                    response_finish = self._workflow_node_finish_to_stream_response(
-=======
                     node_finish_resp = self._workflow_cycle_manager._workflow_node_finish_to_stream_response(
->>>>>>> 491d6414
                         session=session,
                         event=event,
                         task_id=self._application_generate_entity.task_id,
                         workflow_node_execution=workflow_node_execution,
                     )
-
-                if response_finish:
-                    yield response_finish
 
                 if node_finish_resp:
                     yield node_finish_resp
