--- conflicted
+++ resolved
@@ -115,12 +115,8 @@
 
         self._task_state = WorkflowTaskState()
         self._wip_workflow_node_executions = {}
-<<<<<<< HEAD
         self._wip_workflow_agent_logs = {}
         self.total_tokens: int = 0
-=======
-        self._workflow_run_id = ""
->>>>>>> df5fb6dc
 
     def process(self) -> Union[WorkflowAppBlockingResponse, Generator[WorkflowAppStreamResponse, None, None]]:
         """
