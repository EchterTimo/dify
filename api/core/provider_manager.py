import json
from collections import defaultdict
from json import JSONDecodeError
from typing import Any, Optional, cast

from sqlalchemy import select
from sqlalchemy.exc import IntegrityError
from sqlalchemy.orm import Session

from configs import dify_config
from core.entities.model_entities import DefaultModelEntity, DefaultModelProviderEntity
from core.entities.provider_configuration import ProviderConfiguration, ProviderConfigurations, ProviderModelBundle
from core.entities.provider_entities import (
    CustomConfiguration,
    CustomModelConfiguration,
    CustomProviderConfiguration,
    ModelLoadBalancingConfiguration,
    ModelSettings,
    ProviderCredentialConfiguration,
    ProviderQuotaType,
    QuotaConfiguration,
    QuotaUnit,
    SystemConfiguration,
)
from core.helper import encrypter
from core.helper.model_provider_cache import ProviderCredentialsCache, ProviderCredentialsCacheType
from core.helper.position_helper import is_filtered
from core.model_runtime.entities.model_entities import ModelType
from core.model_runtime.entities.provider_entities import (
    ConfigurateMethod,
    CredentialFormSchema,
    FormType,
    ProviderEntity,
)
from core.model_runtime.model_providers.model_provider_factory import ModelProviderFactory
from core.plugin.entities.plugin import ModelProviderID
from extensions import ext_hosting_provider
from extensions.ext_database import db
from extensions.ext_redis import redis_client
from models.provider import (
    LoadBalancingModelConfig,
    Provider,
    ProviderCredential,
    ProviderModel,
    ProviderModelSetting,
    ProviderType,
    TenantDefaultModel,
    TenantPreferredModelProvider,
)
from services.feature_service import FeatureService


class ProviderManager:
    """
    ProviderManager is a class that manages the model providers includes Hosting and Customize Model Providers.
    """

    def __init__(self) -> None:
        self.decoding_rsa_key = None
        self.decoding_cipher_rsa = None

    def get_configurations(self, tenant_id: str) -> ProviderConfigurations:
        """
        Get model provider configurations.

        Construct ProviderConfiguration objects for each provider
        Including:
        1. Basic information of the provider
        2. Hosting configuration information, including:
          (1. Whether to enable (support) hosting type, if enabled, the following information exists
          (2. List of hosting type provider configurations
              (including quota type, quota limit, current remaining quota, etc.)
          (3. The current hosting type in use (whether there is a quota or not)
              paid quotas > provider free quotas > hosting trial quotas
          (4. Unified credentials for hosting providers
        3. Custom configuration information, including:
          (1. Whether to enable (support) custom type, if enabled, the following information exists
          (2. Custom provider configuration (including credentials)
          (3. List of custom provider model configurations (including credentials)
        4. Hosting/custom preferred provider type.
        Provide methods:
        - Get the current configuration (including credentials)
        - Get the availability and status of the hosting configuration: active available,
          quota_exceeded insufficient quota, unsupported hosting
        - Get the availability of custom configuration
          Custom provider available conditions:
          (1. custom provider credentials available
          (2. at least one custom model credentials available
        - Verify, update, and delete custom provider configuration
        - Verify, update, and delete custom provider model configuration
        - Get the list of available models (optional provider filtering, model type filtering)
          Append custom provider models to the list
        - Get provider instance
        - Switch selection priority

        :param tenant_id:
        :return:
        """
        # Get all provider records of the workspace
        provider_name_to_provider_records_dict = self._get_all_providers(tenant_id)

        # Initialize trial provider records if not exist
        provider_name_to_provider_records_dict = self._init_trial_provider_records(
            tenant_id, provider_name_to_provider_records_dict
        )

        # append providers with langgenius/openai/openai
        provider_name_list = list(provider_name_to_provider_records_dict.keys())
        for provider_name in provider_name_list:
            provider_id = ModelProviderID(provider_name)
            if str(provider_id) not in provider_name_list:
                provider_name_to_provider_records_dict[str(provider_id)] = provider_name_to_provider_records_dict[
                    provider_name
                ]

        # Get all provider model records of the workspace
        provider_name_to_provider_model_records_dict = self._get_all_provider_models(tenant_id)
        for provider_name in list(provider_name_to_provider_model_records_dict.keys()):
            provider_id = ModelProviderID(provider_name)
            if str(provider_id) not in provider_name_to_provider_model_records_dict:
                provider_name_to_provider_model_records_dict[str(provider_id)] = (
                    provider_name_to_provider_model_records_dict[provider_name]
                )

        # Get all provider entities
        model_provider_factory = ModelProviderFactory(tenant_id)
        provider_entities = model_provider_factory.get_providers()

        # Get All preferred provider types of the workspace
        provider_name_to_preferred_model_provider_records_dict = self._get_all_preferred_model_providers(tenant_id)
        # Ensure that both the original provider name and its ModelProviderID string representation
        # are present in the dictionary to handle cases where either form might be used
        for provider_name in list(provider_name_to_preferred_model_provider_records_dict.keys()):
            provider_id = ModelProviderID(provider_name)
            if str(provider_id) not in provider_name_to_preferred_model_provider_records_dict:
                # Add the ModelProviderID string representation if it's not already present
                provider_name_to_preferred_model_provider_records_dict[str(provider_id)] = (
                    provider_name_to_preferred_model_provider_records_dict[provider_name]
                )

        # Get All provider model settings
        provider_name_to_provider_model_settings_dict = self._get_all_provider_model_settings(tenant_id)

        # Get All load balancing configs
        provider_name_to_provider_load_balancing_model_configs_dict = self._get_all_provider_load_balancing_configs(
            tenant_id
        )

        provider_configurations = ProviderConfigurations(tenant_id=tenant_id)

        # Construct ProviderConfiguration objects for each provider
        for provider_entity in provider_entities:
            # handle include, exclude
            if is_filtered(
                include_set=cast(set[str], dify_config.POSITION_PROVIDER_INCLUDES_SET),
                exclude_set=cast(set[str], dify_config.POSITION_PROVIDER_EXCLUDES_SET),
                data=provider_entity,
                name_func=lambda x: x.provider,
            ):
                continue

            provider_name = provider_entity.provider
            provider_records = provider_name_to_provider_records_dict.get(provider_entity.provider, [])
            provider_model_records = provider_name_to_provider_model_records_dict.get(provider_entity.provider, [])
            provider_id_entity = ModelProviderID(provider_name)
            if provider_id_entity.is_langgenius():
                provider_model_records.extend(
                    provider_name_to_provider_model_records_dict.get(provider_id_entity.provider_name, [])
                )

            # Convert to custom configuration
            custom_configuration = self._to_custom_configuration(
                tenant_id, provider_entity, provider_records, provider_model_records
            )

            # Convert to system configuration
            system_configuration = self._to_system_configuration(tenant_id, provider_entity, provider_records)

            # Get preferred provider type
            preferred_provider_type_record = provider_name_to_preferred_model_provider_records_dict.get(provider_name)

            if preferred_provider_type_record:
                preferred_provider_type = ProviderType.value_of(preferred_provider_type_record.preferred_provider_type)
            elif custom_configuration.provider or custom_configuration.models:
                preferred_provider_type = ProviderType.CUSTOM
            elif system_configuration.enabled:
                preferred_provider_type = ProviderType.SYSTEM
            else:
                preferred_provider_type = ProviderType.CUSTOM

            using_provider_type = preferred_provider_type
            has_valid_quota = any(quota_conf.is_valid for quota_conf in system_configuration.quota_configurations)

            if preferred_provider_type == ProviderType.SYSTEM:
                if not system_configuration.enabled or not has_valid_quota:
                    using_provider_type = ProviderType.CUSTOM

            else:
                if not custom_configuration.provider and not custom_configuration.models:
                    if system_configuration.enabled and has_valid_quota:
                        using_provider_type = ProviderType.SYSTEM

            # Get provider load balancing configs
            provider_model_settings = provider_name_to_provider_model_settings_dict.get(provider_name)

            # Get provider load balancing configs
            provider_load_balancing_configs = provider_name_to_provider_load_balancing_model_configs_dict.get(
                provider_name
            )

            provider_id_entity = ModelProviderID(provider_name)

            if provider_id_entity.is_langgenius():
                if provider_model_settings is not None:
                    provider_model_settings.extend(
                        provider_name_to_provider_model_settings_dict.get(provider_id_entity.provider_name, [])
                    )
                if provider_load_balancing_configs is not None:
                    provider_load_balancing_configs.extend(
                        provider_name_to_provider_load_balancing_model_configs_dict.get(
                            provider_id_entity.provider_name, []
                        )
                    )

            # Convert to model settings
            model_settings = self._to_model_settings(
                provider_entity=provider_entity,
                provider_model_settings=provider_model_settings,
                load_balancing_model_configs=provider_load_balancing_configs,
            )

            provider_configuration = ProviderConfiguration(
                tenant_id=tenant_id,
                provider=provider_entity,
                preferred_provider_type=preferred_provider_type,
                using_provider_type=using_provider_type,
                system_configuration=system_configuration,
                custom_configuration=custom_configuration,
                model_settings=model_settings,
            )

            provider_configurations[str(provider_id_entity)] = provider_configuration

        # Return the encapsulated object
        return provider_configurations

    def get_provider_model_bundle(self, tenant_id: str, provider: str, model_type: ModelType) -> ProviderModelBundle:
        """
        Get provider model bundle.
        :param tenant_id: workspace id
        :param provider: provider name
        :param model_type: model type
        :return:
        """
        provider_configurations = self.get_configurations(tenant_id)

        # get provider instance
        provider_configuration = provider_configurations.get(provider)
        if not provider_configuration:
            raise ValueError(f"Provider {provider} does not exist.")

        model_type_instance = provider_configuration.get_model_type_instance(model_type)

        return ProviderModelBundle(
            configuration=provider_configuration,
            model_type_instance=model_type_instance,
        )

    def get_default_model(self, tenant_id: str, model_type: ModelType) -> Optional[DefaultModelEntity]:
        """
        Get default model.

        :param tenant_id: workspace id
        :param model_type: model type
        :return:
        """
        # Get the corresponding TenantDefaultModel record
        default_model = (
            db.session.query(TenantDefaultModel)
            .where(
                TenantDefaultModel.tenant_id == tenant_id,
                TenantDefaultModel.model_type == model_type.to_origin_model_type(),
            )
            .first()
        )

        # If it does not exist, get the first available provider model from get_configurations
        # and update the TenantDefaultModel record
        if not default_model:
            # Get provider configurations
            provider_configurations = self.get_configurations(tenant_id)

            # get available models from provider_configurations
            available_models = provider_configurations.get_models(model_type=model_type, only_active=True)

            if available_models:
                available_model = next(
                    (model for model in available_models if model.model == "gpt-4"), available_models[0]
                )

                default_model = TenantDefaultModel()
                default_model.tenant_id = tenant_id
                default_model.model_type = model_type.to_origin_model_type()
                default_model.provider_name = available_model.provider.provider
                default_model.model_name = available_model.model
                db.session.add(default_model)
                db.session.commit()

        if not default_model:
            return None

        model_provider_factory = ModelProviderFactory(tenant_id)
        provider_schema = model_provider_factory.get_provider_schema(provider=default_model.provider_name)

        return DefaultModelEntity(
            model=default_model.model_name,
            model_type=model_type,
            provider=DefaultModelProviderEntity(
                provider=provider_schema.provider,
                label=provider_schema.label,
                icon_small=provider_schema.icon_small,
                icon_large=provider_schema.icon_large,
                supported_model_types=provider_schema.supported_model_types,
            ),
        )

    def get_first_provider_first_model(self, tenant_id: str, model_type: ModelType) -> tuple[str | None, str | None]:
        """
        Get names of first model and its provider

        :param tenant_id: workspace id
        :param model_type: model type
        :return: provider name, model name
        """
        provider_configurations = self.get_configurations(tenant_id)

        # get available models from provider_configurations
        all_models = provider_configurations.get_models(model_type=model_type, only_active=False)

        if not all_models:
            return None, None

        return all_models[0].provider.provider, all_models[0].model

    def update_default_model_record(
        self, tenant_id: str, model_type: ModelType, provider: str, model: str
    ) -> TenantDefaultModel:
        """
        Update default model record.

        :param tenant_id: workspace id
        :param model_type: model type
        :param provider: provider name
        :param model: model name
        :return:
        """
        provider_configurations = self.get_configurations(tenant_id)
        if provider not in provider_configurations:
            raise ValueError(f"Provider {provider} does not exist.")

        # get available models from provider_configurations
        available_models = provider_configurations.get_models(model_type=model_type, only_active=True)

        # check if the model is exist in available models
        model_names = [model.model for model in available_models]
        if model not in model_names:
            raise ValueError(f"Model {model} does not exist.")

        # Get the list of available models from get_configurations and check if it is LLM
        default_model = (
            db.session.query(TenantDefaultModel)
            .where(
                TenantDefaultModel.tenant_id == tenant_id,
                TenantDefaultModel.model_type == model_type.to_origin_model_type(),
            )
            .first()
        )

        # create or update TenantDefaultModel record
        if default_model:
            # update default model
            default_model.provider_name = provider
            default_model.model_name = model
            db.session.commit()
        else:
            # create default model
            default_model = TenantDefaultModel(
                tenant_id=tenant_id,
                model_type=model_type.value,
                provider_name=provider,
                model_name=model,
            )
            db.session.add(default_model)
            db.session.commit()

        return default_model

    @staticmethod
    def _get_all_providers(tenant_id: str) -> dict[str, list[Provider]]:
        provider_name_to_provider_records_dict = defaultdict(list)
        with Session(db.engine, expire_on_commit=False) as session:
            stmt = select(Provider).where(Provider.tenant_id == tenant_id, Provider.is_valid == True)
            providers = session.scalars(stmt)
            for provider in providers:
                # Use provider name with prefix after the data migration
                provider_name_to_provider_records_dict[str(ModelProviderID(provider.provider_name))].append(provider)
        return provider_name_to_provider_records_dict

    @staticmethod
    def _get_all_provider_models(tenant_id: str) -> dict[str, list[ProviderModel]]:
        """
        Get all provider model records of the workspace.

        :param tenant_id: workspace id
        :return:
        """
        provider_name_to_provider_model_records_dict = defaultdict(list)
        with Session(db.engine, expire_on_commit=False) as session:
            stmt = select(ProviderModel).where(ProviderModel.tenant_id == tenant_id, ProviderModel.is_valid == True)
            provider_models = session.scalars(stmt)
            for provider_model in provider_models:
                provider_name_to_provider_model_records_dict[provider_model.provider_name].append(provider_model)
        return provider_name_to_provider_model_records_dict

    @staticmethod
    def _get_all_preferred_model_providers(tenant_id: str) -> dict[str, TenantPreferredModelProvider]:
        """
        Get All preferred provider types of the workspace.

        :param tenant_id: workspace id
        :return:
        """
        provider_name_to_preferred_provider_type_records_dict = {}
        with Session(db.engine, expire_on_commit=False) as session:
            stmt = select(TenantPreferredModelProvider).where(TenantPreferredModelProvider.tenant_id == tenant_id)
            preferred_provider_types = session.scalars(stmt)
            provider_name_to_preferred_provider_type_records_dict = {
                preferred_provider_type.provider_name: preferred_provider_type
                for preferred_provider_type in preferred_provider_types
            }
        return provider_name_to_preferred_provider_type_records_dict

    @staticmethod
    def _get_all_provider_model_settings(tenant_id: str) -> dict[str, list[ProviderModelSetting]]:
        """
        Get All provider model settings of the workspace.

        :param tenant_id: workspace id
        :return:
        """
        provider_name_to_provider_model_settings_dict = defaultdict(list)
        with Session(db.engine, expire_on_commit=False) as session:
            stmt = select(ProviderModelSetting).where(ProviderModelSetting.tenant_id == tenant_id)
            provider_model_settings = session.scalars(stmt)
            for provider_model_setting in provider_model_settings:
                provider_name_to_provider_model_settings_dict[provider_model_setting.provider_name].append(
                    provider_model_setting
                )
        return provider_name_to_provider_model_settings_dict

    @staticmethod
    def _get_all_provider_load_balancing_configs(tenant_id: str) -> dict[str, list[LoadBalancingModelConfig]]:
        """
        Get All provider load balancing configs of the workspace.

        :param tenant_id: workspace id
        :return:
        """
        cache_key = f"tenant:{tenant_id}:model_load_balancing_enabled"
        cache_result = redis_client.get(cache_key)
        if cache_result is None:
            model_load_balancing_enabled = FeatureService.get_features(tenant_id).model_load_balancing_enabled
            redis_client.setex(cache_key, 120, str(model_load_balancing_enabled))
        else:
            cache_result = cache_result.decode("utf-8")
            model_load_balancing_enabled = cache_result == "True"

        if not model_load_balancing_enabled:
            return {}

        provider_name_to_provider_load_balancing_model_configs_dict = defaultdict(list)
        with Session(db.engine, expire_on_commit=False) as session:
            stmt = select(LoadBalancingModelConfig).where(LoadBalancingModelConfig.tenant_id == tenant_id)
            provider_load_balancing_configs = session.scalars(stmt)
            for provider_load_balancing_config in provider_load_balancing_configs:
                provider_name_to_provider_load_balancing_model_configs_dict[
                    provider_load_balancing_config.provider_name
                ].append(provider_load_balancing_config)

        return provider_name_to_provider_load_balancing_model_configs_dict

    @staticmethod
    def get_provider_available_credentials(tenant_id: str, provider_name: str) -> list[ProviderCredentialConfiguration]:
        """
        Get provider all credentials.

        :param tenant_id: workspace id
        :return: dict mapping provider_name to list of credentials
        """
        with Session(db.engine, expire_on_commit=False) as session:
            stmt = (
                select(ProviderCredential)
                .where(ProviderCredential.tenant_id == tenant_id, ProviderCredential.provider_name == provider_name)
                .order_by(ProviderCredential.created_at.desc())
            )

            available_credentials = session.scalars(stmt).all()

        return [
            ProviderCredentialConfiguration(credential_id=credential.id, credential_name=credential.credential_name)
            for credential in available_credentials
        ]

    @staticmethod
    def _init_trial_provider_records(
        tenant_id: str, provider_name_to_provider_records_dict: dict[str, list[Provider]]
    ) -> dict[str, list[Provider]]:
        """
        Initialize trial provider records if not exists.

        :param tenant_id: workspace id
        :param provider_name_to_provider_records_dict: provider name to provider records dict
        :return:
        """
        # Get hosting configuration
        hosting_configuration = ext_hosting_provider.hosting_configuration

        for provider_name, configuration in hosting_configuration.provider_map.items():
            if not configuration.enabled:
                continue

            provider_records = provider_name_to_provider_records_dict.get(provider_name)
            if not provider_records:
                provider_records = []

            provider_quota_to_provider_record_dict = {}
            for provider_record in provider_records:
                if provider_record.provider_type != ProviderType.SYSTEM.value:
                    continue

                provider_quota_to_provider_record_dict[ProviderQuotaType.value_of(provider_record.quota_type)] = (
                    provider_record
                )

            for quota in configuration.quotas:
                if quota.quota_type == ProviderQuotaType.TRIAL:
                    # Init trial provider records if not exists
                    if ProviderQuotaType.TRIAL not in provider_quota_to_provider_record_dict:
                        try:
                            # FIXME ignore the type errork, onyl TrialHostingQuota has limit need to change the logic
                            new_provider_record = Provider(
                                tenant_id=tenant_id,
                                # TODO: Use provider name with prefix after the data migration.
                                provider_name=ModelProviderID(provider_name).provider_name,
                                provider_type=ProviderType.SYSTEM.value,
                                quota_type=ProviderQuotaType.TRIAL.value,
                                quota_limit=quota.quota_limit,  # type: ignore
                                quota_used=0,
                                is_valid=True,
                            )
                            db.session.add(new_provider_record)
                            db.session.commit()
                            provider_name_to_provider_records_dict[provider_name].append(new_provider_record)
                        except IntegrityError:
                            db.session.rollback()
                            existed_provider_record = (
                                db.session.query(Provider)
                                .where(
                                    Provider.tenant_id == tenant_id,
                                    Provider.provider_name == ModelProviderID(provider_name).provider_name,
                                    Provider.provider_type == ProviderType.SYSTEM.value,
                                    Provider.quota_type == ProviderQuotaType.TRIAL.value,
                                )
                                .first()
                            )
                            if not existed_provider_record:
                                continue

                            if not existed_provider_record.is_valid:
                                existed_provider_record.is_valid = True
                                db.session.commit()

                            provider_name_to_provider_records_dict[provider_name].append(existed_provider_record)

        return provider_name_to_provider_records_dict

    def _to_custom_configuration(
        self,
        tenant_id: str,
        provider_entity: ProviderEntity,
        provider_records: list[Provider],
        provider_model_records: list[ProviderModel],
    ) -> CustomConfiguration:
        """
        Convert to custom configuration.

        :param tenant_id: workspace id
        :param provider_entity: provider entity
        :param provider_records: provider records
        :param provider_model_records: provider model records
        :return:
        """
        # Get provider credential secret variables
        provider_credential_secret_variables = self._extract_secret_variables(
            provider_entity.provider_credential_schema.credential_form_schemas
            if provider_entity.provider_credential_schema
            else []
        )

        # Get custom provider record
        custom_provider_record = None
        for provider_record in provider_records:
            if provider_record.provider_type == ProviderType.SYSTEM.value:
                continue

            custom_provider_record = provider_record

        # Get custom provider credentials
        custom_provider_configuration = None
        if custom_provider_record:
            provider_credentials_cache = ProviderCredentialsCache(
                tenant_id=tenant_id,
                identity_id=custom_provider_record.id,
                cache_type=ProviderCredentialsCacheType.PROVIDER,
            )

            # Get cached provider credentials
            cached_provider_credentials = provider_credentials_cache.get()

            if not cached_provider_credentials:
                try:
                    # fix origin data
                    if custom_provider_record.encrypted_config is None:
                        provider_credentials = {}
                    elif not custom_provider_record.encrypted_config.startswith("{"):
                        provider_credentials = {"openai_api_key": custom_provider_record.encrypted_config}
                    else:
                        provider_credentials = json.loads(custom_provider_record.encrypted_config)
                except JSONDecodeError:
                    provider_credentials = {}

                # Get decoding rsa key and cipher for decrypting credentials
                if self.decoding_rsa_key is None or self.decoding_cipher_rsa is None:
                    self.decoding_rsa_key, self.decoding_cipher_rsa = encrypter.get_decrypt_decoding(tenant_id)

                for variable in provider_credential_secret_variables:
                    if variable in provider_credentials:
                        try:
                            provider_credentials[variable] = encrypter.decrypt_token_with_decoding(
                                provider_credentials.get(variable) or "",  # type: ignore
                                self.decoding_rsa_key,
                                self.decoding_cipher_rsa,
                            )
                        except ValueError:
                            pass

                # cache provider credentials
                provider_credentials_cache.set(credentials=provider_credentials)
            else:
                provider_credentials = cached_provider_credentials

            custom_provider_configuration = CustomProviderConfiguration(
                credentials=provider_credentials,
                current_credential_name=provider_record.credential_name,
                current_credential_id=provider_record.credential_id,
<<<<<<< HEAD
                available_credentials=self.get_provider_available_credentials(tenant_id, provider_record.provider_name),
=======
                available_credentials=self.get_provider_available_credentials(
                    tenant_id, custom_provider_record.provider_name
                ),
>>>>>>> 5863fbf4
            )

        # Get provider model credential secret variables
        model_credential_secret_variables = self._extract_secret_variables(
            provider_entity.model_credential_schema.credential_form_schemas
            if provider_entity.model_credential_schema
            else []
        )

        # Get custom provider model credentials
        custom_model_configurations = []
        for provider_model_record in provider_model_records:
            if not provider_model_record.encrypted_config:
                continue

            provider_model_credentials_cache = ProviderCredentialsCache(
                tenant_id=tenant_id, identity_id=provider_model_record.id, cache_type=ProviderCredentialsCacheType.MODEL
            )

            # Get cached provider model credentials
            cached_provider_model_credentials = provider_model_credentials_cache.get()

            if not cached_provider_model_credentials:
                try:
                    provider_model_credentials = json.loads(provider_model_record.encrypted_config)
                except JSONDecodeError:
                    continue

                # Get decoding rsa key and cipher for decrypting credentials
                if self.decoding_rsa_key is None or self.decoding_cipher_rsa is None:
                    self.decoding_rsa_key, self.decoding_cipher_rsa = encrypter.get_decrypt_decoding(tenant_id)

                for variable in model_credential_secret_variables:
                    if variable in provider_model_credentials:
                        try:
                            provider_model_credentials[variable] = encrypter.decrypt_token_with_decoding(
                                provider_model_credentials.get(variable),
                                self.decoding_rsa_key,
                                self.decoding_cipher_rsa,
                            )
                        except ValueError:
                            pass

                # cache provider model credentials
                provider_model_credentials_cache.set(credentials=provider_model_credentials)
            else:
                provider_model_credentials = cached_provider_model_credentials

            custom_model_configurations.append(
                CustomModelConfiguration(
                    model=provider_model_record.model_name,
                    model_type=ModelType.value_of(provider_model_record.model_type),
                    credentials=provider_model_credentials,
                )
            )

        return CustomConfiguration(provider=custom_provider_configuration, models=custom_model_configurations)

    def _to_system_configuration(
        self, tenant_id: str, provider_entity: ProviderEntity, provider_records: list[Provider]
    ) -> SystemConfiguration:
        """
        Convert to system configuration.

        :param tenant_id: workspace id
        :param provider_entity: provider entity
        :param provider_records: provider records
        :return:
        """
        # Get hosting configuration
        hosting_configuration = ext_hosting_provider.hosting_configuration

        provider_hosting_configuration = hosting_configuration.provider_map.get(provider_entity.provider)
        if provider_hosting_configuration is None or not provider_hosting_configuration.enabled:
            return SystemConfiguration(enabled=False)

        # Convert provider_records to dict
        quota_type_to_provider_records_dict: dict[ProviderQuotaType, Provider] = {}
        for provider_record in provider_records:
            if provider_record.provider_type != ProviderType.SYSTEM.value:
                continue

            quota_type_to_provider_records_dict[ProviderQuotaType.value_of(provider_record.quota_type)] = (
                provider_record
            )
        quota_configurations = []
        for provider_quota in provider_hosting_configuration.quotas:
            if provider_quota.quota_type not in quota_type_to_provider_records_dict:
                if provider_quota.quota_type == ProviderQuotaType.FREE:
                    quota_configuration = QuotaConfiguration(
                        quota_type=provider_quota.quota_type,
                        quota_unit=provider_hosting_configuration.quota_unit or QuotaUnit.TOKENS,
                        quota_used=0,
                        quota_limit=0,
                        is_valid=False,
                        restrict_models=provider_quota.restrict_models,
                    )
                else:
                    continue
            else:
                provider_record = quota_type_to_provider_records_dict[provider_quota.quota_type]

                if provider_record.quota_used is None:
                    raise ValueError("quota_used is None")
                if provider_record.quota_limit is None:
                    raise ValueError("quota_limit is None")

                quota_configuration = QuotaConfiguration(
                    quota_type=provider_quota.quota_type,
                    quota_unit=provider_hosting_configuration.quota_unit or QuotaUnit.TOKENS,
                    quota_used=provider_record.quota_used,
                    quota_limit=provider_record.quota_limit,
                    is_valid=provider_record.quota_limit > provider_record.quota_used
                    or provider_record.quota_limit == -1,
                    restrict_models=provider_quota.restrict_models,
                )

            quota_configurations.append(quota_configuration)

        if len(quota_configurations) == 0:
            return SystemConfiguration(enabled=False)

        current_quota_type = self._choice_current_using_quota_type(quota_configurations)

        current_using_credentials = provider_hosting_configuration.credentials
        if current_quota_type == ProviderQuotaType.FREE:
            provider_record_quota_free = quota_type_to_provider_records_dict.get(current_quota_type)

            if provider_record_quota_free:
                provider_credentials_cache = ProviderCredentialsCache(
                    tenant_id=tenant_id,
                    identity_id=provider_record_quota_free.id,
                    cache_type=ProviderCredentialsCacheType.PROVIDER,
                )

                # Get cached provider credentials
                # error occurs
                cached_provider_credentials = provider_credentials_cache.get()

                if not cached_provider_credentials:
                    provider_credentials: dict[str, Any] = {}
                    if provider_records and provider_records[0].encrypted_config:
                        provider_credentials = json.loads(provider_records[0].encrypted_config)

                    # Get provider credential secret variables
                    provider_credential_secret_variables = self._extract_secret_variables(
                        provider_entity.provider_credential_schema.credential_form_schemas
                        if provider_entity.provider_credential_schema
                        else []
                    )

                    # Get decoding rsa key and cipher for decrypting credentials
                    if self.decoding_rsa_key is None or self.decoding_cipher_rsa is None:
                        self.decoding_rsa_key, self.decoding_cipher_rsa = encrypter.get_decrypt_decoding(tenant_id)

                    for variable in provider_credential_secret_variables:
                        if variable in provider_credentials:
                            try:
                                provider_credentials[variable] = encrypter.decrypt_token_with_decoding(
                                    provider_credentials.get(variable, ""),
                                    self.decoding_rsa_key,
                                    self.decoding_cipher_rsa,
                                )
                            except ValueError:
                                pass

                    current_using_credentials = provider_credentials or {}

                    # cache provider credentials
                    provider_credentials_cache.set(credentials=current_using_credentials)
                else:
                    current_using_credentials = cached_provider_credentials
            else:
                current_using_credentials = {}
                quota_configurations = []

        return SystemConfiguration(
            enabled=True,
            current_quota_type=current_quota_type,
            quota_configurations=quota_configurations,
            credentials=current_using_credentials,
        )

    @staticmethod
    def _choice_current_using_quota_type(quota_configurations: list[QuotaConfiguration]) -> ProviderQuotaType:
        """
        Choice current using quota type.
        paid quotas > provider free quotas > hosting trial quotas
        If there is still quota for the corresponding quota type according to the sorting,

        :param quota_configurations:
        :return:
        """
        # convert to dict
        quota_type_to_quota_configuration_dict = {
            quota_configuration.quota_type: quota_configuration for quota_configuration in quota_configurations
        }

        last_quota_configuration = None
        for quota_type in [ProviderQuotaType.PAID, ProviderQuotaType.FREE, ProviderQuotaType.TRIAL]:
            if quota_type in quota_type_to_quota_configuration_dict:
                last_quota_configuration = quota_type_to_quota_configuration_dict[quota_type]
                if last_quota_configuration.is_valid:
                    return quota_type

        if last_quota_configuration:
            return last_quota_configuration.quota_type

        raise ValueError("No quota type available")

    @staticmethod
    def _extract_secret_variables(credential_form_schemas: list[CredentialFormSchema]) -> list[str]:
        """
        Extract secret input form variables.

        :param credential_form_schemas:
        :return:
        """
        secret_input_form_variables = []
        for credential_form_schema in credential_form_schemas:
            if credential_form_schema.type == FormType.SECRET_INPUT:
                secret_input_form_variables.append(credential_form_schema.variable)

        return secret_input_form_variables

    def _to_model_settings(
        self,
        provider_entity: ProviderEntity,
        provider_model_settings: Optional[list[ProviderModelSetting]] = None,
        load_balancing_model_configs: Optional[list[LoadBalancingModelConfig]] = None,
    ) -> list[ModelSettings]:
        """
        Convert to model settings.
        :param provider_entity: provider entity
        :param provider_model_settings: provider model settings include enabled, load balancing enabled
        :param load_balancing_model_configs: load balancing model configs
        :return:
        """
        # Get provider model credential secret variables
        if ConfigurateMethod.PREDEFINED_MODEL in provider_entity.configurate_methods:
            model_credential_secret_variables = self._extract_secret_variables(
                provider_entity.provider_credential_schema.credential_form_schemas
                if provider_entity.provider_credential_schema
                else []
            )
        else:
            model_credential_secret_variables = self._extract_secret_variables(
                provider_entity.model_credential_schema.credential_form_schemas
                if provider_entity.model_credential_schema
                else []
            )

        model_settings: list[ModelSettings] = []
        if not provider_model_settings:
            return model_settings

        for provider_model_setting in provider_model_settings:
            load_balancing_configs = []
            if provider_model_setting.load_balancing_enabled and load_balancing_model_configs:
                for load_balancing_model_config in load_balancing_model_configs:
                    if (
                        load_balancing_model_config.model_name == provider_model_setting.model_name
                        and load_balancing_model_config.model_type == provider_model_setting.model_type
                    ):
                        if not load_balancing_model_config.enabled:
                            continue

                        if not load_balancing_model_config.encrypted_config:
                            if load_balancing_model_config.name == "__inherit__":
                                load_balancing_configs.append(
                                    ModelLoadBalancingConfiguration(
                                        id=load_balancing_model_config.id,
                                        name=load_balancing_model_config.name,
                                        credentials={},
                                    )
                                )
                            continue

                        provider_model_credentials_cache = ProviderCredentialsCache(
                            tenant_id=load_balancing_model_config.tenant_id,
                            identity_id=load_balancing_model_config.id,
                            cache_type=ProviderCredentialsCacheType.LOAD_BALANCING_MODEL,
                        )

                        # Get cached provider model credentials
                        cached_provider_model_credentials = provider_model_credentials_cache.get()

                        if not cached_provider_model_credentials:
                            try:
                                provider_model_credentials = json.loads(load_balancing_model_config.encrypted_config)
                            except JSONDecodeError:
                                continue

                            # Get decoding rsa key and cipher for decrypting credentials
                            if self.decoding_rsa_key is None or self.decoding_cipher_rsa is None:
                                self.decoding_rsa_key, self.decoding_cipher_rsa = encrypter.get_decrypt_decoding(
                                    load_balancing_model_config.tenant_id
                                )

                            for variable in model_credential_secret_variables:
                                if variable in provider_model_credentials:
                                    try:
                                        provider_model_credentials[variable] = encrypter.decrypt_token_with_decoding(
                                            provider_model_credentials.get(variable),
                                            self.decoding_rsa_key,
                                            self.decoding_cipher_rsa,
                                        )
                                    except ValueError:
                                        pass

                            # cache provider model credentials
                            provider_model_credentials_cache.set(credentials=provider_model_credentials)
                        else:
                            provider_model_credentials = cached_provider_model_credentials

                        load_balancing_configs.append(
                            ModelLoadBalancingConfiguration(
                                id=load_balancing_model_config.id,
                                name=load_balancing_model_config.name,
                                credentials=provider_model_credentials,
                            )
                        )

            model_settings.append(
                ModelSettings(
                    model=provider_model_setting.model_name,
                    model_type=ModelType.value_of(provider_model_setting.model_type),
                    enabled=provider_model_setting.enabled,
                    load_balancing_configs=load_balancing_configs if len(load_balancing_configs) > 1 else [],
                )
            )

        return model_settings<|MERGE_RESOLUTION|>--- conflicted
+++ resolved
@@ -663,13 +663,9 @@
                 credentials=provider_credentials,
                 current_credential_name=provider_record.credential_name,
                 current_credential_id=provider_record.credential_id,
-<<<<<<< HEAD
-                available_credentials=self.get_provider_available_credentials(tenant_id, provider_record.provider_name),
-=======
                 available_credentials=self.get_provider_available_credentials(
                     tenant_id, custom_provider_record.provider_name
                 ),
->>>>>>> 5863fbf4
             )
 
         # Get provider model credential secret variables
