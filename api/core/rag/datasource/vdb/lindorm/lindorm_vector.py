import copy
import json
import logging
from typing import Any, Optional

from opensearchpy import OpenSearch
from pydantic import BaseModel, model_validator

from configs import dify_config
from core.rag.datasource.vdb.field import Field
from core.rag.datasource.vdb.vector_base import BaseVector
from core.rag.datasource.vdb.vector_factory import AbstractVectorFactory
from core.rag.datasource.vdb.vector_type import VectorType
from core.rag.embedding.embedding_base import Embeddings
from core.rag.models.document import Document
from extensions.ext_redis import redis_client
from models.dataset import Dataset

logger = logging.getLogger(__name__)
logging.basicConfig(level=logging.INFO,
                    format="%(asctime)s - %(levelname)s - %(message)s")
logging.getLogger("lindorm").setLevel(logging.WARN)

ROUTING_FIELD = "routing_field"
UGC_INDEX_PREFIX = "ugc_index"


class LindormVectorStoreConfig(BaseModel):
    hosts: str
    username: Optional[str] = None
    password: Optional[str] = None
    using_ugc: Optional[bool] = False

    @model_validator(mode="before")
    @classmethod
    def validate_config(cls, values: dict) -> dict:
        if not values["hosts"]:
            raise ValueError("config URL is required")
        if not values["username"]:
            raise ValueError("config USERNAME is required")
        if not values["password"]:
            raise ValueError("config PASSWORD is required")
        return values

    def to_opensearch_params(self) -> dict[str, Any]:
        params = {"hosts": self.hosts}
        if self.username and self.password:
            params["http_auth"] = (self.username, self.password)
        return params


class LindormVectorStore(BaseVector):
    def __init__(self, collection_name: str, config: LindormVectorStoreConfig, **kwargs):
        self._routing = None
        self._routing_field = None
        if config.using_ugc:
            routing_value: str = kwargs.get("routing_value")
            if routing_value is None:
                raise ValueError("UGC index should init vector with valid 'routing_value' parameter value")
            self._routing = routing_value.lower()
            self._routing_field = ROUTING_FIELD
            ugc_index_name = collection_name
            super().__init__(ugc_index_name.lower())
        else:
            super().__init__(collection_name.lower())
        self._client_config = config
        self._client = OpenSearch(**config.to_opensearch_params())
        self._using_ugc = config.using_ugc
        self.kwargs = kwargs

    def get_type(self) -> str:
        return VectorType.LINDORM

    def create(self, texts: list[Document], embeddings: list[list[float]], **kwargs):
        self.create_collection(len(embeddings[0]), **kwargs)
        self.add_texts(texts, embeddings)

    def refresh(self):
        self._client.indices.refresh(index=self._collection_name)

<<<<<<< HEAD
    def __filter_existed_ids(
        self,
        texts: list[str],
        metadatas: list[dict],
        ids: list[str],
        bulk_size: int = 1024,
    ) -> tuple[Iterable[str], Optional[list[dict]], Optional[list[str]]]:
        @retry(stop=stop_after_attempt(3), wait=wait_fixed(60))
        def __fetch_existing_ids(batch_ids: list[str]) -> set[str]:
            try:
                existing_docs = self._client.mget(index=self._collection_name, body={
                                                  "ids": batch_ids}, _source=False)
                return {doc["_id"] for doc in existing_docs["docs"] if doc["found"]}
            except Exception as e:
                logger.exception(f"Error fetching batch {batch_ids}")
                return set()

        @retry(stop=stop_after_attempt(3), wait=wait_fixed(60))
        def __fetch_existing_routing_ids(batch_ids: list[str], route_ids: list[str]) -> set[str]:
            try:
                existing_docs = self._client.mget(
                    body={
                        "docs": [
                            {"_index": self._collection_name,
                                "_id": id, "routing": routing}
                            for id, routing in zip(batch_ids, route_ids)
                        ]
                    },
                    _source=False,
                )
                return {doc["_id"] for doc in existing_docs["docs"] if doc["found"]}
            except Exception as e:
                logger.exception(f"Error fetching batch ids: {batch_ids}")
                return set()

        if ids is None:
            return texts, metadatas, ids

        if len(texts) != len(ids):
            raise RuntimeError(f"texts {len(texts)} != {ids}")

        filtered_texts = []
        filtered_metadatas = []
        filtered_ids = []

        def batch(iterable, n):
            length = len(iterable)
            for idx in range(0, length, n):
                yield iterable[idx: min(idx + n, length)]

        for ids_batch, texts_batch, metadatas_batch in zip(
            batch(ids, bulk_size),
            batch(texts, bulk_size),
            batch(metadatas, bulk_size) if metadatas is not None else batch(
                [None] * len(ids), bulk_size),
        ):
            existing_ids_set = __fetch_existing_ids(ids_batch)
            for text, metadata, doc_id in zip(texts_batch, metadatas_batch, ids_batch):
                if doc_id not in existing_ids_set:
                    filtered_texts.append(text)
                    filtered_ids.append(doc_id)
                    if metadatas is not None:
                        filtered_metadatas.append(metadata)

        return filtered_texts, metadatas if metadatas is None else filtered_metadatas, filtered_ids

=======
>>>>>>> 9c7a1bc0
    def add_texts(self, documents: list[Document], embeddings: list[list[float]], **kwargs):
        actions = []
        uuids = self._get_uuids(documents)
        for i in range(len(documents)):
<<<<<<< HEAD
            action = {
                "_op_type": "index",
                "_index": self._collection_name.lower(),
                "_id": uuids[i],
                "_source": {
                    Field.CONTENT_KEY.value: documents[i].page_content,
                    # Make sure you pass an array here
                    Field.VECTOR.value: embeddings[i],
                    Field.METADATA_KEY.value: documents[i].metadata,
                },
=======
            action_header = {
                "index": {
                    "_index": self.collection_name.lower(),
                    "_id": uuids[i],
                }
>>>>>>> 9c7a1bc0
            }
            action_values = {
                Field.CONTENT_KEY.value: documents[i].page_content,
                Field.VECTOR.value: embeddings[i],  # Make sure you pass an array here
                Field.METADATA_KEY.value: documents[i].metadata,
            }
            if self._using_ugc:
                action_header["index"]["routing"] = self._routing
                action_values[self._routing_field] = self._routing
            actions.append(action_header)
            actions.append(action_values)
        response = self._client.bulk(actions)
        if response["errors"]:
            for item in response["items"]:
                print(f"{item['index']['status']}: {item['index']['error']['type']}")
        else:
            self.refresh()

    def get_ids_by_metadata_field(self, key: str, value: str):
<<<<<<< HEAD
        query = {
            "query": {"term": {f"{Field.METADATA_KEY.value}.{key}.keyword": value}}}
=======
        query = {"query": {"bool": {"must": [{"term": {f"{Field.METADATA_KEY.value}.{key}.keyword": value}}]}}}
        if self._using_ugc:
            query["query"]["bool"]["must"].append({"term": {f"{self._routing_field}.keyword": self._routing}})
>>>>>>> 9c7a1bc0
        response = self._client.search(index=self._collection_name, body=query)
        if response["hits"]["hits"]:
            return [hit["_id"] for hit in response["hits"]["hits"]]
        else:
            return None

    def delete_by_metadata_field(self, key: str, value: str):
<<<<<<< HEAD
        query_str = {"query": {"match": {f"metadata.{key}": f"{value}"}}}
        results = self._client.search(
            index=self._collection_name, body=query_str)
        ids = [hit["_id"] for hit in results["hits"]["hits"]]
=======
        ids = self.get_ids_by_metadata_field(key, value)
>>>>>>> 9c7a1bc0
        if ids:
            self.delete_by_ids(ids)

    def delete_by_ids(self, ids: list[str]) -> None:
        params = {}
        if self._using_ugc:
            params["routing"] = self._routing
        for id in ids:
            if self._client.exists(index=self._collection_name, id=id, params=params):
                params = {}
                if self._using_ugc:
                    params["routing"] = self._routing
                self._client.delete(index=self._collection_name, id=id, params=params)
                self.refresh()
            else:
                logger.warning(
                    f"DELETE BY ID: ID {id} does not exist in the index.")

    def delete(self) -> None:
        if self._using_ugc:
            routing_filter_query = {
                "query": {"bool": {"must": [{"term": {f"{self._routing_field}.keyword": self._routing}}]}}
            }
            self._client.delete_by_query(self._collection_name, body=routing_filter_query)
            self.refresh()
        else:
            if self._client.indices.exists(index=self._collection_name):
                self._client.indices.delete(
                    index=self._collection_name, params={"timeout": 60})
                logger.info("Delete index success")
            else:
<<<<<<< HEAD
                logger.warning(
                    f"Index '{self._collection_name}' does not exist. No deletion performed.")
        except Exception as e:
            logger.exception(f"Error occurred while deleting the index: {self._collection_name}")
            raise e
=======
                logger.warning(f"Index '{self._collection_name}' does not exist. No deletion performed.")
>>>>>>> 9c7a1bc0

    def text_exists(self, id: str) -> bool:
        try:
            params = {}
            if self._using_ugc:
                params["routing"] = self._routing
            self._client.get(index=self._collection_name, id=id, params=params)
            return True
        except:
            return False

    def search_by_vector(self, query_vector: list[float], **kwargs: Any) -> list[Document]:
        if not isinstance(query_vector, list):
            raise ValueError("query_vector should be a list of floats")

        if not all(isinstance(x, float) for x in query_vector):
            raise ValueError("All elements in query_vector should be floats")

        top_k = kwargs.get("top_k", 10)
        query = default_vector_search_query(
            query_vector=query_vector, k=top_k, **kwargs)
        try:
<<<<<<< HEAD
            response = self._client.search(
                index=self._collection_name, body=query)
=======
            params = {}
            if self._using_ugc:
                params["routing"] = self._routing
            response = self._client.search(index=self._collection_name, body=query, params=params)
>>>>>>> 9c7a1bc0
        except Exception as e:
            logger.exception(f"Error executing vector search, query: {query}")
            raise

        docs_and_scores = []
        for hit in response["hits"]["hits"]:
            docs_and_scores.append(
                (
                    Document(
                        page_content=hit["_source"][Field.CONTENT_KEY.value],
                        vector=hit["_source"][Field.VECTOR.value],
                        metadata=hit["_source"][Field.METADATA_KEY.value],
                    ),
                    hit["_score"],
                )
            )
        docs = []
        for doc, score in docs_and_scores:
            score_threshold = kwargs.get("score_threshold", 0.0) or 0.0
            if score > score_threshold:
                doc.metadata["score"] = score
                docs.append(doc)

        return docs

    def search_by_full_text(self, query: str, **kwargs: Any) -> list[Document]:
        must = kwargs.get("must")
        must_not = kwargs.get("must_not")
        should = kwargs.get("should")
        minimum_should_match = kwargs.get("minimum_should_match", 0)
        top_k = kwargs.get("top_k", 10)
        filters = kwargs.get("filter")
        routing = self._routing
        full_text_query = default_text_search_query(
            query_text=query,
            k=top_k,
            text_field=Field.CONTENT_KEY.value,
            must=must,
            must_not=must_not,
            should=should,
            minimum_should_match=minimum_should_match,
            filters=filters,
            routing=routing,
            routing_field=self._routing_field,
        )
        response = self._client.search(
            index=self._collection_name, body=full_text_query)
        docs = []
        for hit in response["hits"]["hits"]:
            docs.append(
                Document(
                    page_content=hit["_source"][Field.CONTENT_KEY.value],
                    vector=hit["_source"][Field.VECTOR.value],
                    metadata=hit["_source"][Field.METADATA_KEY.value],
                )
            )

        return docs

    def create_collection(self, dimension: int, **kwargs):
        lock_name = f"vector_indexing_lock_{self._collection_name}"
        with redis_client.lock(lock_name, timeout=20):
            collection_exist_cache_key = f"vector_indexing_{self._collection_name}"
            if redis_client.get(collection_exist_cache_key):
                logger.info(
                    f"Collection {self._collection_name} already exists.")
                return
            if self._client.indices.exists(index=self._collection_name):
                logger.info(f"{self._collection_name.lower()} already exists.")
                redis_client.set(collection_exist_cache_key, 1, ex=3600)
                return
            if len(self.kwargs) == 0 and len(kwargs) != 0:
                self.kwargs = copy.deepcopy(kwargs)
            vector_field = kwargs.pop("vector_field", Field.VECTOR.value)
            shards = kwargs.pop("shards", 4)

            engine = kwargs.pop("engine", "lvector")
            method_name = kwargs.pop("method_name", dify_config.DEFAULT_INDEX_TYPE)
            space_type = kwargs.pop("space_type", dify_config.DEFAULT_DISTANCE_TYPE)
            data_type = kwargs.pop("data_type", "float")

            hnsw_m = kwargs.pop("hnsw_m", 24)
            hnsw_ef_construction = kwargs.pop("hnsw_ef_construction", 500)
            ivfpq_m = kwargs.pop("ivfpq_m", dimension)
            nlist = kwargs.pop("nlist", 1000)
            centroids_use_hnsw = kwargs.pop(
                "centroids_use_hnsw", True if nlist >= 5000 else False)
            centroids_hnsw_m = kwargs.pop("centroids_hnsw_m", 24)
            centroids_hnsw_ef_construct = kwargs.pop(
                "centroids_hnsw_ef_construct", 500)
            centroids_hnsw_ef_search = kwargs.pop(
                "centroids_hnsw_ef_search", 100)
            mapping = default_text_mapping(
                dimension,
                method_name,
                space_type=space_type,
                shards=shards,
                engine=engine,
                data_type=data_type,
                vector_field=vector_field,
                hnsw_m=hnsw_m,
                hnsw_ef_construction=hnsw_ef_construction,
                nlist=nlist,
                ivfpq_m=ivfpq_m,
                centroids_use_hnsw=centroids_use_hnsw,
                centroids_hnsw_m=centroids_hnsw_m,
                centroids_hnsw_ef_construct=centroids_hnsw_ef_construct,
                centroids_hnsw_ef_search=centroids_hnsw_ef_search,
                using_ugc=self._using_ugc,
                **kwargs,
            )
            self._client.indices.create(
                index=self._collection_name.lower(), body=mapping)
            redis_client.set(collection_exist_cache_key, 1, ex=3600)
            # logger.info(f"create index success: {self._collection_name}")


def default_text_mapping(dimension: int, method_name: str, **kwargs: Any) -> dict:
    excludes_from_source = kwargs.get("excludes_from_source")
    analyzer = kwargs.get("analyzer", "ik_max_word")
    text_field = kwargs.get("text_field", Field.CONTENT_KEY.value)
    engine = kwargs["engine"]
    shard = kwargs["shards"]
    space_type = kwargs.get("space_type")
    if space_type is None:
        if method_name == "hnsw":
            space_type = "l2"
        else:
            space_type = "cosine"
    data_type = kwargs["data_type"]
    vector_field = kwargs.get("vector_field", Field.VECTOR.value)
    using_ugc = kwargs.get("using_ugc", False)

    if method_name == "ivfpq":
        ivfpq_m = kwargs["ivfpq_m"]
        nlist = kwargs["nlist"]
        centroids_use_hnsw = True if nlist > 10000 else False
        centroids_hnsw_m = 24
        centroids_hnsw_ef_construct = 500
        centroids_hnsw_ef_search = 100
        parameters = {
            "m": ivfpq_m,
            "nlist": nlist,
            "centroids_use_hnsw": centroids_use_hnsw,
            "centroids_hnsw_m": centroids_hnsw_m,
            "centroids_hnsw_ef_construct": centroids_hnsw_ef_construct,
            "centroids_hnsw_ef_search": centroids_hnsw_ef_search,
        }
    elif method_name == "hnsw":
        neighbor = kwargs["hnsw_m"]
        ef_construction = kwargs["hnsw_ef_construction"]
        parameters = {"m": neighbor, "ef_construction": ef_construction}
    elif method_name == "flat":
        parameters = {}
    else:
        raise RuntimeError(f"unexpected method_name: {method_name}")

    mapping = {
        "settings": {"index": {"number_of_shards": shard, "knn": True}},
        "mappings": {
            "properties": {
                vector_field: {
                    "type": "knn_vector",
                    "dimension": dimension,
                    "data_type": data_type,
                    "method": {
                        "engine": engine,
                        "name": method_name,
                        "space_type": space_type,
                        "parameters": parameters,
                    },
                },
                text_field: {"type": "text", "analyzer": analyzer},
            }
        },
    }

    if excludes_from_source:
        # e.g. {"excludes": ["vector_field"]}
        mapping["mappings"]["_source"] = {"excludes": excludes_from_source}

    if using_ugc and method_name == "ivfpq":
        mapping["settings"]["index"]["knn_routing"] = True
        mapping["settings"]["index"]["knn.offline.construction"] = True
    elif using_ugc and method_name == "hnsw" or using_ugc and method_name == "flat":
        mapping["settings"]["index"]["knn_routing"] = True
    return mapping


def default_text_search_query(
    query_text: str,
    k: int = 4,
    text_field: str = Field.CONTENT_KEY.value,
    must: Optional[list[dict]] = None,
    must_not: Optional[list[dict]] = None,
    should: Optional[list[dict]] = None,
    minimum_should_match: int = 0,
    filters: Optional[list[dict]] = None,
    routing: Optional[str] = None,
    routing_field: Optional[str] = None,
    **kwargs,
) -> dict:
    if routing is not None:
        query_clause = {
            "bool": {"must": [{"match": {text_field: query_text}}, {"term": {f"{routing_field}.keyword": routing}}]}
        }
    else:
        query_clause = {"match": {text_field: query_text}}
    # build the simplest search_query when only query_text is specified
    if not must and not must_not and not should and not filters:
        search_query = {"size": k, "query": query_clause}
        return search_query

    # build complex search_query when either of must/must_not/should/filter is specified
    if must:
        if not isinstance(must, list):
            raise RuntimeError(
                f"unexpected [must] clause with {type(filters)}")
        if query_clause not in must:
            must.append(query_clause)
    else:
        must = [query_clause]

    boolean_query = {"must": must}

    if must_not:
        if not isinstance(must_not, list):
            raise RuntimeError(
                f"unexpected [must_not] clause with {type(filters)}")
        boolean_query["must_not"] = must_not

    if should:
        if not isinstance(should, list):
            raise RuntimeError(
                f"unexpected [should] clause with {type(filters)}")
        boolean_query["should"] = should
        if minimum_should_match != 0:
            boolean_query["minimum_should_match"] = minimum_should_match

    if filters:
        if not isinstance(filters, list):
            raise RuntimeError(
                f"unexpected [filter] clause with {type(filters)}")
        boolean_query["filter"] = filters

    search_query = {"size": k, "query": {"bool": boolean_query}}
    return search_query


def default_vector_search_query(
    query_vector: list[float],
    k: int = 4,
    min_score: str = "0.0",
    ef_search: Optional[str] = None,  # only for hnsw
    nprobe: Optional[str] = None,  # "2000"
    reorder_factor: Optional[str] = None,  # "20"
    client_refactor: Optional[str] = None,  # "true"
    vector_field: str = Field.VECTOR.value,
    filters: Optional[list[dict]] = None,
    filter_type: Optional[str] = None,
    **kwargs,
) -> dict:
    if filters is not None:
        filter_type = "post_filter" if filter_type is None else filter_type
        if not isinstance(filters, list):
            raise RuntimeError(f"unexpected filter with {type(filters)}")
    final_ext = {"lvector": {}}
    if min_score != "0.0":
        final_ext["lvector"]["min_score"] = min_score
    if ef_search:
        final_ext["lvector"]["ef_search"] = ef_search
    if nprobe:
        final_ext["lvector"]["nprobe"] = nprobe
    if reorder_factor:
        final_ext["lvector"]["reorder_factor"] = reorder_factor
    if client_refactor:
        final_ext["lvector"]["client_refactor"] = client_refactor

    search_query = {
        "size": k,
        "_source": True,  # force return '_source'
        "query": {"knn": {vector_field: {"vector": query_vector, "k": k}}},
    }

    if filters is not None:
        # when using filter, transform filter from List[Dict] to Dict as valid format
        filters = {"bool": {"must": filters}} if len(
            filters) > 1 else filters[0]
        # filter should be Dict
        search_query["query"]["knn"][vector_field]["filter"] = filters
        if filter_type:
            final_ext["lvector"]["filter_type"] = filter_type

    if final_ext != {"lvector": {}}:
        search_query["ext"] = final_ext
    return search_query


class LindormVectorStoreFactory(AbstractVectorFactory):
    def init_vector(self, dataset: Dataset, attributes: list, embeddings: Embeddings) -> LindormVectorStore:
<<<<<<< HEAD
        if dataset.index_struct_dict:
            class_prefix: str = dataset.index_struct_dict["vector_store"]["class_prefix"]
            collection_name = class_prefix
        else:
            dataset_id = dataset.id
            collection_name = Dataset.gen_collection_name_by_id(dataset_id)
            dataset.index_struct = json.dumps(
                self.gen_index_struct_dict(VectorType.LINDORM, collection_name))
=======
>>>>>>> 9c7a1bc0
        lindorm_config = LindormVectorStoreConfig(
            hosts=dify_config.LINDORM_URL,
            username=dify_config.LINDORM_USERNAME,
            password=dify_config.LINDORM_PASSWORD,
            using_ugc=dify_config.USING_UGC_INDEX,
        )
        using_ugc = dify_config.USING_UGC_INDEX
        routing_value = None
        if dataset.index_struct:
            if using_ugc:
                dimension = dataset.index_struct_dict["dimension"]
                index_type = dataset.index_struct_dict["index_type"]
                distance_type = dataset.index_struct_dict["distance_type"]
                index_name = f"{UGC_INDEX_PREFIX}_{dimension}_{index_type}_{distance_type}"
                routing_value = dataset.index_struct_dict["vector_store"]["class_prefix"]
            else:
                index_name = dataset.index_struct_dict["vector_store"]["class_prefix"]
        else:
            embedding_vector = embeddings.embed_query("hello word")
            dimension = len(embedding_vector)
            index_type = dify_config.DEFAULT_INDEX_TYPE
            distance_type = dify_config.DEFAULT_DISTANCE_TYPE
            class_prefix = Dataset.gen_collection_name_by_id(dataset.id)
            index_struct_dict = {
                "type": VectorType.LINDORM,
                "vector_store": {"class_prefix": class_prefix},
                "index_type": index_type,
                "dimension": dimension,
                "distance_type": distance_type,
            }
            dataset.index_struct = json.dumps(index_struct_dict)
            if using_ugc:
                index_name = f"{UGC_INDEX_PREFIX}_{dimension}_{index_type}_{distance_type}"
                routing_value = class_prefix
            else:
                index_name = class_prefix
        return LindormVectorStore(index_name, lindorm_config, routing_value=routing_value)<|MERGE_RESOLUTION|>--- conflicted
+++ resolved
@@ -78,97 +78,15 @@
     def refresh(self):
         self._client.indices.refresh(index=self._collection_name)
 
-<<<<<<< HEAD
-    def __filter_existed_ids(
-        self,
-        texts: list[str],
-        metadatas: list[dict],
-        ids: list[str],
-        bulk_size: int = 1024,
-    ) -> tuple[Iterable[str], Optional[list[dict]], Optional[list[str]]]:
-        @retry(stop=stop_after_attempt(3), wait=wait_fixed(60))
-        def __fetch_existing_ids(batch_ids: list[str]) -> set[str]:
-            try:
-                existing_docs = self._client.mget(index=self._collection_name, body={
-                                                  "ids": batch_ids}, _source=False)
-                return {doc["_id"] for doc in existing_docs["docs"] if doc["found"]}
-            except Exception as e:
-                logger.exception(f"Error fetching batch {batch_ids}")
-                return set()
-
-        @retry(stop=stop_after_attempt(3), wait=wait_fixed(60))
-        def __fetch_existing_routing_ids(batch_ids: list[str], route_ids: list[str]) -> set[str]:
-            try:
-                existing_docs = self._client.mget(
-                    body={
-                        "docs": [
-                            {"_index": self._collection_name,
-                                "_id": id, "routing": routing}
-                            for id, routing in zip(batch_ids, route_ids)
-                        ]
-                    },
-                    _source=False,
-                )
-                return {doc["_id"] for doc in existing_docs["docs"] if doc["found"]}
-            except Exception as e:
-                logger.exception(f"Error fetching batch ids: {batch_ids}")
-                return set()
-
-        if ids is None:
-            return texts, metadatas, ids
-
-        if len(texts) != len(ids):
-            raise RuntimeError(f"texts {len(texts)} != {ids}")
-
-        filtered_texts = []
-        filtered_metadatas = []
-        filtered_ids = []
-
-        def batch(iterable, n):
-            length = len(iterable)
-            for idx in range(0, length, n):
-                yield iterable[idx: min(idx + n, length)]
-
-        for ids_batch, texts_batch, metadatas_batch in zip(
-            batch(ids, bulk_size),
-            batch(texts, bulk_size),
-            batch(metadatas, bulk_size) if metadatas is not None else batch(
-                [None] * len(ids), bulk_size),
-        ):
-            existing_ids_set = __fetch_existing_ids(ids_batch)
-            for text, metadata, doc_id in zip(texts_batch, metadatas_batch, ids_batch):
-                if doc_id not in existing_ids_set:
-                    filtered_texts.append(text)
-                    filtered_ids.append(doc_id)
-                    if metadatas is not None:
-                        filtered_metadatas.append(metadata)
-
-        return filtered_texts, metadatas if metadatas is None else filtered_metadatas, filtered_ids
-
-=======
->>>>>>> 9c7a1bc0
     def add_texts(self, documents: list[Document], embeddings: list[list[float]], **kwargs):
         actions = []
         uuids = self._get_uuids(documents)
         for i in range(len(documents)):
-<<<<<<< HEAD
-            action = {
-                "_op_type": "index",
-                "_index": self._collection_name.lower(),
-                "_id": uuids[i],
-                "_source": {
-                    Field.CONTENT_KEY.value: documents[i].page_content,
-                    # Make sure you pass an array here
-                    Field.VECTOR.value: embeddings[i],
-                    Field.METADATA_KEY.value: documents[i].metadata,
-                },
-=======
             action_header = {
                 "index": {
                     "_index": self.collection_name.lower(),
                     "_id": uuids[i],
                 }
->>>>>>> 9c7a1bc0
             }
             action_values = {
                 Field.CONTENT_KEY.value: documents[i].page_content,
@@ -188,14 +106,9 @@
             self.refresh()
 
     def get_ids_by_metadata_field(self, key: str, value: str):
-<<<<<<< HEAD
-        query = {
-            "query": {"term": {f"{Field.METADATA_KEY.value}.{key}.keyword": value}}}
-=======
         query = {"query": {"bool": {"must": [{"term": {f"{Field.METADATA_KEY.value}.{key}.keyword": value}}]}}}
         if self._using_ugc:
             query["query"]["bool"]["must"].append({"term": {f"{self._routing_field}.keyword": self._routing}})
->>>>>>> 9c7a1bc0
         response = self._client.search(index=self._collection_name, body=query)
         if response["hits"]["hits"]:
             return [hit["_id"] for hit in response["hits"]["hits"]]
@@ -203,14 +116,7 @@
             return None
 
     def delete_by_metadata_field(self, key: str, value: str):
-<<<<<<< HEAD
-        query_str = {"query": {"match": {f"metadata.{key}": f"{value}"}}}
-        results = self._client.search(
-            index=self._collection_name, body=query_str)
-        ids = [hit["_id"] for hit in results["hits"]["hits"]]
-=======
         ids = self.get_ids_by_metadata_field(key, value)
->>>>>>> 9c7a1bc0
         if ids:
             self.delete_by_ids(ids)
 
@@ -242,15 +148,7 @@
                     index=self._collection_name, params={"timeout": 60})
                 logger.info("Delete index success")
             else:
-<<<<<<< HEAD
-                logger.warning(
-                    f"Index '{self._collection_name}' does not exist. No deletion performed.")
-        except Exception as e:
-            logger.exception(f"Error occurred while deleting the index: {self._collection_name}")
-            raise e
-=======
                 logger.warning(f"Index '{self._collection_name}' does not exist. No deletion performed.")
->>>>>>> 9c7a1bc0
 
     def text_exists(self, id: str) -> bool:
         try:
@@ -273,15 +171,10 @@
         query = default_vector_search_query(
             query_vector=query_vector, k=top_k, **kwargs)
         try:
-<<<<<<< HEAD
-            response = self._client.search(
-                index=self._collection_name, body=query)
-=======
             params = {}
             if self._using_ugc:
                 params["routing"] = self._routing
             response = self._client.search(index=self._collection_name, body=query, params=params)
->>>>>>> 9c7a1bc0
         except Exception as e:
             logger.exception(f"Error executing vector search, query: {query}")
             raise
@@ -582,17 +475,6 @@
 
 class LindormVectorStoreFactory(AbstractVectorFactory):
     def init_vector(self, dataset: Dataset, attributes: list, embeddings: Embeddings) -> LindormVectorStore:
-<<<<<<< HEAD
-        if dataset.index_struct_dict:
-            class_prefix: str = dataset.index_struct_dict["vector_store"]["class_prefix"]
-            collection_name = class_prefix
-        else:
-            dataset_id = dataset.id
-            collection_name = Dataset.gen_collection_name_by_id(dataset_id)
-            dataset.index_struct = json.dumps(
-                self.gen_index_struct_dict(VectorType.LINDORM, collection_name))
-=======
->>>>>>> 9c7a1bc0
         lindorm_config = LindormVectorStoreConfig(
             hosts=dify_config.LINDORM_URL,
             username=dify_config.LINDORM_USERNAME,
