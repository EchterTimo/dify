import base64
import hashlib
import hmac
import logging
import os
import time
from mimetypes import guess_extension, guess_type
from typing import Optional, Union
from uuid import uuid4

from httpx import get

from configs import dify_config
from extensions.ext_database import db
from extensions.ext_storage import storage
from models.model import MessageFile
from models.tools import ToolFile

logger = logging.getLogger(__name__)


class ToolFileManager:
    @staticmethod
    def sign_file(tool_file_id: str, extension: str) -> str:
        """
        sign file to get a temporary url
        """
        base_url = dify_config.FILES_URL
        file_preview_url = f"{base_url}/files/tools/{tool_file_id}{extension}"

        timestamp = str(int(time.time()))
        nonce = os.urandom(16).hex()
        data_to_sign = f"file-preview|{tool_file_id}|{timestamp}|{nonce}"
        secret_key = dify_config.SECRET_KEY.encode() if dify_config.SECRET_KEY else b""
        sign = hmac.new(secret_key, data_to_sign.encode(), hashlib.sha256).digest()
        encoded_sign = base64.urlsafe_b64encode(sign).decode()

        return f"{file_preview_url}?timestamp={timestamp}&nonce={nonce}&sign={encoded_sign}"

    @staticmethod
    def verify_file(file_id: str, timestamp: str, nonce: str, sign: str) -> bool:
        """
        verify signature
        """
        data_to_sign = f"file-preview|{file_id}|{timestamp}|{nonce}"
        secret_key = dify_config.SECRET_KEY.encode() if dify_config.SECRET_KEY else b""
        recalculated_sign = hmac.new(secret_key, data_to_sign.encode(), hashlib.sha256).digest()
        recalculated_encoded_sign = base64.urlsafe_b64encode(recalculated_sign).decode()

        # verify signature
        if sign != recalculated_encoded_sign:
            return False

        current_time = int(time.time())
        return current_time - int(timestamp) <= dify_config.FILES_ACCESS_TIMEOUT

    @staticmethod
    def create_file_by_raw(
        *,
        user_id: str,
        tenant_id: str,
        conversation_id: Optional[str],
        file_binary: bytes,
        mimetype: str,
    ) -> ToolFile:
        extension = guess_extension(mimetype) or ".bin"
        unique_name = uuid4().hex
        filename = f"{unique_name}{extension}"
        filepath = f"tools/{tenant_id}/{filename}"
        storage.save(filepath, file_binary)

        tool_file = ToolFile(
            user_id=user_id,
            tenant_id=tenant_id,
            conversation_id=conversation_id,
            file_key=filepath,
            mimetype=mimetype,
            name=filename,
            size=len(file_binary),
        )

        db.session.add(tool_file)
        db.session.commit()
        db.session.refresh(tool_file)

        return tool_file

    @staticmethod
    def create_file_by_url(
        user_id: str,
        tenant_id: str,
<<<<<<< HEAD
=======
        conversation_id: str | None,
>>>>>>> ca21c285
        file_url: str,
        conversation_id: Optional[str] = None,
    ) -> ToolFile:
        # try to download image
        try:
            response = get(file_url)
            response.raise_for_status()
            blob = response.content
        except Exception as e:
            logger.error(f"Failed to download file from {file_url}: {e}")
            raise

        mimetype = guess_type(file_url)[0] or "octet/stream"
        extension = guess_extension(mimetype) or ".bin"
        unique_name = uuid4().hex
        filename = f"{unique_name}{extension}"
        filepath = f"tools/{tenant_id}/{filename}"
        storage.save(filepath, blob)

        tool_file = ToolFile(
            user_id=user_id,
            tenant_id=tenant_id,
            conversation_id=conversation_id,
            file_key=filepath,
            mimetype=mimetype,
            original_url=file_url,
            name=filename,
            size=len(blob),
        )

        db.session.add(tool_file)
        db.session.commit()

        return tool_file

    @staticmethod
    def get_file_binary(id: str) -> Union[tuple[bytes, str], None]:
        """
        get file binary

        :param id: the id of the file

        :return: the binary of the file, mime type
        """
<<<<<<< HEAD
        tool_file: ToolFile | None = (
=======
        tool_file = (
>>>>>>> ca21c285
            db.session.query(ToolFile)
            .filter(
                ToolFile.id == id,
            )
            .first()
        )

        if not tool_file:
            return None

        blob = storage.load_once(tool_file.file_key)

        return blob, tool_file.mimetype

    @staticmethod
    def get_file_binary_by_message_file_id(id: str) -> Union[tuple[bytes, str], None]:
        """
        get file binary

        :param id: the id of the file

        :return: the binary of the file, mime type
        """
<<<<<<< HEAD
        message_file: MessageFile | None = (
=======
        message_file = (
>>>>>>> ca21c285
            db.session.query(MessageFile)
            .filter(
                MessageFile.id == id,
            )
            .first()
        )

        # Check if message_file is not None
        if message_file is not None:
            # get tool file id
            if message_file.url is not None:
                tool_file_id = message_file.url.split("/")[-1]
                # trim extension
                tool_file_id = tool_file_id.split(".")[0]
            else:
                tool_file_id = None
        else:
            tool_file_id = None

<<<<<<< HEAD
        tool_file: ToolFile | None = (
=======
        tool_file = (
>>>>>>> ca21c285
            db.session.query(ToolFile)
            .filter(
                ToolFile.id == tool_file_id,
            )
            .first()
        )

        if not tool_file:
            return None

        blob = storage.load_once(tool_file.file_key)

        return blob, tool_file.mimetype

    @staticmethod
    def get_file_generator_by_tool_file_id(tool_file_id: str):
        """
        get file binary

        :param tool_file_id: the id of the tool file

        :return: the binary of the file, mime type
        """
<<<<<<< HEAD
        tool_file: ToolFile | None = (
=======
        tool_file = (
>>>>>>> ca21c285
            db.session.query(ToolFile)
            .filter(
                ToolFile.id == tool_file_id,
            )
            .first()
        )

        if not tool_file:
            return None, None

        stream = storage.load_stream(tool_file.file_key)

        return stream, tool_file


# init tool_file_parser
from core.file.tool_file_parser import tool_file_manager

tool_file_manager["manager"] = ToolFileManager<|MERGE_RESOLUTION|>--- conflicted
+++ resolved
@@ -89,10 +89,6 @@
     def create_file_by_url(
         user_id: str,
         tenant_id: str,
-<<<<<<< HEAD
-=======
-        conversation_id: str | None,
->>>>>>> ca21c285
         file_url: str,
         conversation_id: Optional[str] = None,
     ) -> ToolFile:
@@ -137,11 +133,7 @@
 
         :return: the binary of the file, mime type
         """
-<<<<<<< HEAD
         tool_file: ToolFile | None = (
-=======
-        tool_file = (
->>>>>>> ca21c285
             db.session.query(ToolFile)
             .filter(
                 ToolFile.id == id,
@@ -165,11 +157,7 @@
 
         :return: the binary of the file, mime type
         """
-<<<<<<< HEAD
         message_file: MessageFile | None = (
-=======
-        message_file = (
->>>>>>> ca21c285
             db.session.query(MessageFile)
             .filter(
                 MessageFile.id == id,
@@ -189,11 +177,7 @@
         else:
             tool_file_id = None
 
-<<<<<<< HEAD
         tool_file: ToolFile | None = (
-=======
-        tool_file = (
->>>>>>> ca21c285
             db.session.query(ToolFile)
             .filter(
                 ToolFile.id == tool_file_id,
@@ -217,11 +201,7 @@
 
         :return: the binary of the file, mime type
         """
-<<<<<<< HEAD
         tool_file: ToolFile | None = (
-=======
-        tool_file = (
->>>>>>> ca21c285
             db.session.query(ToolFile)
             .filter(
                 ToolFile.id == tool_file_id,
