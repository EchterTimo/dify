--- conflicted
+++ resolved
@@ -108,9 +108,6 @@
         args = parser.parse_args()
 
         try:
-<<<<<<< HEAD
-            MessageService.create_feedback(app_model, message_id, end_user, args.get("rating"), args.get("content"))
-=======
             MessageService.create_feedback(
                 app_model=app_model,
                 message_id=message_id,
@@ -118,7 +115,6 @@
                 rating=args.get("rating"),
                 content=args.get("content"),
             )
->>>>>>> a5555f90
         except services.errors.message.MessageNotExistsError:
             raise NotFound("Message Not Exists.")
 
