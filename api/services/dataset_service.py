import copy
import datetime
import json
import logging
import secrets
import time
import uuid
from collections import Counter
from typing import Any, Optional

from flask_login import current_user
from sqlalchemy import func, select
from sqlalchemy.orm import Session
from werkzeug.exceptions import NotFound

from configs import dify_config
from core.errors.error import LLMBadRequestError, ProviderTokenNotInitError
from core.model_manager import ModelManager
from core.model_runtime.entities.model_entities import ModelType
from core.plugin.entities.plugin import ModelProviderID
from core.rag.index_processor.constant.built_in_field import BuiltInField
from core.rag.index_processor.constant.index_type import IndexType
from core.rag.retrieval.retrieval_methods import RetrievalMethod
from events.dataset_event import dataset_was_deleted
from events.document_event import document_was_deleted
from extensions.ext_database import db
from extensions.ext_redis import redis_client
from libs import helper
from models.account import Account, TenantAccountRole
from models.dataset import (
    AppDatasetJoin,
    ChildChunk,
    Dataset,
    DatasetAutoDisableLog,
    DatasetCollectionBinding,
    DatasetPermission,
    DatasetPermissionEnum,
    DatasetProcessRule,
    DatasetQuery,
    Document,
    DocumentSegment,
    ExternalKnowledgeBindings,
    Pipeline,
)
from models.model import UploadFile
from models.source import DataSourceOauthBinding
from services.entities.knowledge_entities.knowledge_entities import (
    ChildChunkUpdateArgs,
    KnowledgeConfig,
    RerankingModel,
    RetrievalModel,
    SegmentUpdateArgs,
)
from services.entities.knowledge_entities.rag_pipeline_entities import (
    KnowledgeConfiguration,
    RagPipelineDatasetCreateEntity,
)
from services.errors.account import InvalidActionError, NoPermissionError
from services.errors.chunk import ChildChunkDeleteIndexError, ChildChunkIndexingError
from services.errors.dataset import DatasetNameDuplicateError
from services.errors.document import DocumentIndexingError
from services.errors.file import FileNotExistsError
from services.external_knowledge_service import ExternalDatasetService
from services.feature_service import FeatureModel, FeatureService
from services.tag_service import TagService
from services.vector_service import VectorService
from tasks.add_document_to_index_task import add_document_to_index_task
from tasks.batch_clean_document_task import batch_clean_document_task
from tasks.clean_notion_document_task import clean_notion_document_task
from tasks.deal_dataset_index_update_task import deal_dataset_index_update_task
from tasks.deal_dataset_vector_index_task import deal_dataset_vector_index_task
from tasks.delete_segment_from_index_task import delete_segment_from_index_task
from tasks.disable_segment_from_index_task import disable_segment_from_index_task
from tasks.disable_segments_from_index_task import disable_segments_from_index_task
from tasks.document_indexing_task import document_indexing_task
from tasks.document_indexing_update_task import document_indexing_update_task
from tasks.duplicate_document_indexing_task import duplicate_document_indexing_task
from tasks.enable_segments_to_index_task import enable_segments_to_index_task
from tasks.recover_document_indexing_task import recover_document_indexing_task
from tasks.remove_document_from_index_task import remove_document_from_index_task
from tasks.retry_document_indexing_task import retry_document_indexing_task
from tasks.sync_website_document_indexing_task import sync_website_document_indexing_task


class DatasetService:
    @staticmethod
    def get_datasets(page, per_page, tenant_id=None, user=None, search=None, tag_ids=None, include_all=False):
        query = select(Dataset).filter(Dataset.tenant_id == tenant_id).order_by(Dataset.created_at.desc())

        if user:
            # get permitted dataset ids
            dataset_permission = (
                db.session.query(DatasetPermission).filter_by(account_id=user.id, tenant_id=tenant_id).all()
            )
            permitted_dataset_ids = {dp.dataset_id for dp in dataset_permission} if dataset_permission else None

            if user.current_role == TenantAccountRole.DATASET_OPERATOR:
                # only show datasets that the user has permission to access
                if permitted_dataset_ids:
                    query = query.filter(Dataset.id.in_(permitted_dataset_ids))
                else:
                    return [], 0
            else:
                if user.current_role != TenantAccountRole.OWNER or not include_all:
                    # show all datasets that the user has permission to access
                    if permitted_dataset_ids:
                        query = query.filter(
                            db.or_(
                                Dataset.permission == DatasetPermissionEnum.ALL_TEAM,
                                db.and_(
                                    Dataset.permission == DatasetPermissionEnum.ONLY_ME, Dataset.created_by == user.id
                                ),
                                db.and_(
                                    Dataset.permission == DatasetPermissionEnum.PARTIAL_TEAM,
                                    Dataset.id.in_(permitted_dataset_ids),
                                ),
                            )
                        )
                    else:
                        query = query.filter(
                            db.or_(
                                Dataset.permission == DatasetPermissionEnum.ALL_TEAM,
                                db.and_(
                                    Dataset.permission == DatasetPermissionEnum.ONLY_ME, Dataset.created_by == user.id
                                ),
                            )
                        )
        else:
            # if no user, only show datasets that are shared with all team members
            query = query.filter(Dataset.permission == DatasetPermissionEnum.ALL_TEAM)

        if search:
            query = query.filter(Dataset.name.ilike(f"%{search}%"))

        if tag_ids:
            target_ids = TagService.get_target_ids_by_tag_ids("knowledge", tenant_id, tag_ids)
            if target_ids:
                query = query.filter(Dataset.id.in_(target_ids))
            else:
                return [], 0

        datasets = db.paginate(select=query, page=page, per_page=per_page, max_per_page=100, error_out=False)

        return datasets.items, datasets.total

    @staticmethod
    def get_process_rules(dataset_id):
        # get the latest process rule
        dataset_process_rule = (
            db.session.query(DatasetProcessRule)
            .filter(DatasetProcessRule.dataset_id == dataset_id)
            .order_by(DatasetProcessRule.created_at.desc())
            .limit(1)
            .one_or_none()
        )
        if dataset_process_rule:
            mode = dataset_process_rule.mode
            rules = dataset_process_rule.rules_dict
        else:
            mode = DocumentService.DEFAULT_RULES["mode"]
            rules = DocumentService.DEFAULT_RULES["rules"]
        return {"mode": mode, "rules": rules}

    @staticmethod
    def get_datasets_by_ids(ids, tenant_id):
        stmt = select(Dataset).filter(Dataset.id.in_(ids), Dataset.tenant_id == tenant_id)

        datasets = db.paginate(select=stmt, page=1, per_page=len(ids), max_per_page=len(ids), error_out=False)

        return datasets.items, datasets.total

    @staticmethod
    def create_empty_dataset(
        tenant_id: str,
        name: str,
        description: Optional[str],
        indexing_technique: Optional[str],
        account: Account,
        permission: Optional[str] = None,
        provider: str = "vendor",
        external_knowledge_api_id: Optional[str] = None,
        external_knowledge_id: Optional[str] = None,
        embedding_model_provider: Optional[str] = None,
        embedding_model_name: Optional[str] = None,
        retrieval_model: Optional[RetrievalModel] = None,
    ):
        # check if dataset name already exists
        if db.session.query(Dataset).filter_by(name=name, tenant_id=tenant_id).first():
            raise DatasetNameDuplicateError(f"Dataset with name {name} already exists.")
        embedding_model = None
        if indexing_technique == "high_quality":
            model_manager = ModelManager()
            if embedding_model_provider and embedding_model_name:
                # check if embedding model setting is valid
                DatasetService.check_embedding_model_setting(tenant_id, embedding_model_provider, embedding_model_name)
                embedding_model = model_manager.get_model_instance(
                    tenant_id=tenant_id,
                    provider=embedding_model_provider,
                    model_type=ModelType.TEXT_EMBEDDING,
                    model=embedding_model_name,
                )
            else:
                embedding_model = model_manager.get_default_model_instance(
                    tenant_id=tenant_id, model_type=ModelType.TEXT_EMBEDDING
                )
            if retrieval_model and retrieval_model.reranking_model:
                if (
                    retrieval_model.reranking_model.reranking_provider_name
                    and retrieval_model.reranking_model.reranking_model_name
                ):
                    # check if reranking model setting is valid
                    DatasetService.check_embedding_model_setting(
                        tenant_id,
                        retrieval_model.reranking_model.reranking_provider_name,
                        retrieval_model.reranking_model.reranking_model_name,
                    )
        dataset = Dataset(name=name, indexing_technique=indexing_technique)
        # dataset = Dataset(name=name, provider=provider, config=config)
        dataset.description = description
        dataset.created_by = account.id
        dataset.updated_by = account.id
        dataset.tenant_id = tenant_id
        dataset.embedding_model_provider = embedding_model.provider if embedding_model else None
        dataset.embedding_model = embedding_model.model if embedding_model else None
        dataset.retrieval_model = retrieval_model.model_dump() if retrieval_model else None
        dataset.permission = permission or DatasetPermissionEnum.ONLY_ME
        dataset.provider = provider
        db.session.add(dataset)
        db.session.flush()

        if provider == "external" and external_knowledge_api_id:
            external_knowledge_api = ExternalDatasetService.get_external_knowledge_api(external_knowledge_api_id)
            if not external_knowledge_api:
                raise ValueError("External API template not found.")
            external_knowledge_binding = ExternalKnowledgeBindings(
                tenant_id=tenant_id,
                dataset_id=dataset.id,
                external_knowledge_api_id=external_knowledge_api_id,
                external_knowledge_id=external_knowledge_id,
                created_by=account.id,
            )
            db.session.add(external_knowledge_binding)

        db.session.commit()
        return dataset

    @staticmethod
    def create_empty_rag_pipeline_dataset(
        tenant_id: str,
        rag_pipeline_dataset_create_entity: RagPipelineDatasetCreateEntity,
    ):
        # check if dataset name already exists
        if (
            db.session.query(Dataset)
            .filter_by(name=rag_pipeline_dataset_create_entity.name, tenant_id=tenant_id)
            .first()
        ):
            raise DatasetNameDuplicateError(
                f"Dataset with name {rag_pipeline_dataset_create_entity.name} already exists."
            )

        pipeline = Pipeline(
            tenant_id=tenant_id,
            name=rag_pipeline_dataset_create_entity.name,
            description=rag_pipeline_dataset_create_entity.description,
            created_by=current_user.id,
        )
        db.session.add(pipeline)
        db.session.flush()

        dataset = Dataset(
            tenant_id=tenant_id,
            name=rag_pipeline_dataset_create_entity.name,
            description=rag_pipeline_dataset_create_entity.description,
            permission=rag_pipeline_dataset_create_entity.permission,
            provider="vendor",
            runtime_mode="rag_pipeline",
            icon_info=rag_pipeline_dataset_create_entity.icon_info.model_dump(),
            created_by=current_user.id,
            pipeline_id=pipeline.id,
        )
        db.session.add(dataset)
        db.session.commit()
        return dataset

    @staticmethod
    def get_dataset(dataset_id) -> Optional[Dataset]:
        dataset: Optional[Dataset] = db.session.query(Dataset).filter_by(id=dataset_id).first()
        return dataset

    @staticmethod
    def check_dataset_model_setting(dataset):
        if dataset.indexing_technique == "high_quality":
            try:
                model_manager = ModelManager()
                model_manager.get_model_instance(
                    tenant_id=dataset.tenant_id,
                    provider=dataset.embedding_model_provider,
                    model_type=ModelType.TEXT_EMBEDDING,
                    model=dataset.embedding_model,
                )
            except LLMBadRequestError:
                raise ValueError(
                    "No Embedding Model available. Please configure a valid provider in the Settings -> Model Provider."
                )
            except ProviderTokenNotInitError as ex:
                raise ValueError(f"The dataset in unavailable, due to: {ex.description}")

    @staticmethod
    def check_embedding_model_setting(tenant_id: str, embedding_model_provider: str, embedding_model: str):
        try:
            model_manager = ModelManager()
            model_manager.get_model_instance(
                tenant_id=tenant_id,
                provider=embedding_model_provider,
                model_type=ModelType.TEXT_EMBEDDING,
                model=embedding_model,
            )
        except LLMBadRequestError:
            raise ValueError(
                "No Embedding Model available. Please configure a valid provider in the Settings -> Model Provider."
            )
        except ProviderTokenNotInitError as ex:
            raise ValueError(ex.description)

    @staticmethod
    def update_dataset(dataset_id, data, user):
        """
        Update dataset configuration and settings.

        Args:
            dataset_id: The unique identifier of the dataset to update
            data: Dictionary containing the update data
            user: The user performing the update operation

        Returns:
            Dataset: The updated dataset object

        Raises:
            ValueError: If dataset not found or validation fails
            NoPermissionError: If user lacks permission to update the dataset
        """
        # Retrieve and validate dataset existence
        dataset = DatasetService.get_dataset(dataset_id)
        if not dataset:
            raise ValueError("Dataset not found")

        # Verify user has permission to update this dataset
        DatasetService.check_dataset_permission(dataset, user)

        # Handle external dataset updates
        if dataset.provider == "external":
<<<<<<< HEAD
            external_retrieval_model = data.get("external_retrieval_model", None)
            if external_retrieval_model:
                dataset.retrieval_model = external_retrieval_model
            dataset.name = data.get("name", dataset.name)
            #  check if dataset name is exists
            if (
                db.session.query(Dataset)
                .filter(
                    Dataset.id != dataset_id,
                    Dataset.name == dataset.name,
                    Dataset.tenant_id == dataset.tenant_id,
                )
                .first()
            ):
                raise ValueError("Dataset name already exists")
            dataset.description = data.get("description", "")
            permission = data.get("permission")
            if permission:
                dataset.permission = permission
            external_knowledge_id = data.get("external_knowledge_id", None)
            db.session.add(dataset)
            if not external_knowledge_id:
                raise ValueError("External knowledge id is required.")
            external_knowledge_api_id = data.get("external_knowledge_api_id", None)
            if not external_knowledge_api_id:
                raise ValueError("External knowledge api id is required.")

            with Session(db.engine) as session:
                external_knowledge_binding = (
                    session.query(ExternalKnowledgeBindings).filter_by(dataset_id=dataset_id).first()
                )
=======
            return DatasetService._update_external_dataset(dataset, data, user)
        else:
            return DatasetService._update_internal_dataset(dataset, data, user)
>>>>>>> 164e5481

    @staticmethod
    def _update_external_dataset(dataset, data, user):
        """
        Update external dataset configuration.

        Args:
            dataset: The dataset object to update
            data: Update data dictionary
            user: User performing the update

        Returns:
            Dataset: Updated dataset object
        """
        # Update retrieval model if provided
        external_retrieval_model = data.get("external_retrieval_model", None)
        if external_retrieval_model:
            dataset.retrieval_model = external_retrieval_model

        # Update basic dataset properties
        dataset.name = data.get("name", dataset.name)
        dataset.description = data.get("description", dataset.description)

        # Update permission if provided
        permission = data.get("permission")
        if permission:
            dataset.permission = permission

        # Validate and update external knowledge configuration
        external_knowledge_id = data.get("external_knowledge_id", None)
        external_knowledge_api_id = data.get("external_knowledge_api_id", None)

        if not external_knowledge_id:
            raise ValueError("External knowledge id is required.")
        if not external_knowledge_api_id:
            raise ValueError("External knowledge api id is required.")
        # Update metadata fields
        dataset.updated_by = user.id if user else None
        dataset.updated_at = datetime.datetime.utcnow()
        db.session.add(dataset)

        # Update external knowledge binding
        DatasetService._update_external_knowledge_binding(dataset.id, external_knowledge_id, external_knowledge_api_id)

        # Commit changes to database
        db.session.commit()

        return dataset

<<<<<<< HEAD
            # update icon info
            if data.get("icon_info"):
                filtered_data["icon_info"] = data.get("icon_info")
            db.session.query(Dataset).filter_by(id=dataset_id).update(filtered_data)
=======
    @staticmethod
    def _update_external_knowledge_binding(dataset_id, external_knowledge_id, external_knowledge_api_id):
        """
        Update external knowledge binding configuration.

        Args:
            dataset_id: Dataset identifier
            external_knowledge_id: External knowledge identifier
            external_knowledge_api_id: External knowledge API identifier
        """
        with Session(db.engine) as session:
            external_knowledge_binding = (
                session.query(ExternalKnowledgeBindings).filter_by(dataset_id=dataset_id).first()
            )

            if not external_knowledge_binding:
                raise ValueError("External knowledge binding not found.")

        # Update binding if values have changed
        if (
            external_knowledge_binding.external_knowledge_id != external_knowledge_id
            or external_knowledge_binding.external_knowledge_api_id != external_knowledge_api_id
        ):
            external_knowledge_binding.external_knowledge_id = external_knowledge_id
            external_knowledge_binding.external_knowledge_api_id = external_knowledge_api_id
            db.session.add(external_knowledge_binding)

    @staticmethod
    def _update_internal_dataset(dataset, data, user):
        """
        Update internal dataset configuration.

        Args:
            dataset: The dataset object to update
            data: Update data dictionary
            user: User performing the update

        Returns:
            Dataset: Updated dataset object
        """
        # Remove external-specific fields from update data
        data.pop("partial_member_list", None)
        data.pop("external_knowledge_api_id", None)
        data.pop("external_knowledge_id", None)
        data.pop("external_retrieval_model", None)

        # Filter out None values except for description field
        filtered_data = {k: v for k, v in data.items() if v is not None or k == "description"}

        # Handle indexing technique changes and embedding model updates
        action = DatasetService._handle_indexing_technique_change(dataset, data, filtered_data)

        # Add metadata fields
        filtered_data["updated_by"] = user.id
        filtered_data["updated_at"] = datetime.datetime.now(datetime.UTC).replace(tzinfo=None)
        # update Retrieval model
        filtered_data["retrieval_model"] = data["retrieval_model"]

        # Update dataset in database
        db.session.query(Dataset).filter_by(id=dataset.id).update(filtered_data)
        db.session.commit()

        # Trigger vector index task if indexing technique changed
        if action:
            deal_dataset_vector_index_task.delay(dataset.id, action)
>>>>>>> 164e5481

        return dataset

    @staticmethod
<<<<<<< HEAD
    def update_rag_pipeline_dataset_settings(
        session: Session, dataset: Dataset, knowledge_configuration: KnowledgeConfiguration, has_published: bool = False
    ):
        dataset = session.merge(dataset)
        if not has_published:
            dataset.chunk_structure = knowledge_configuration.chunk_structure
            dataset.indexing_technique = knowledge_configuration.indexing_technique
            if knowledge_configuration.indexing_technique == "high_quality":
                model_manager = ModelManager()
                embedding_model = model_manager.get_model_instance(
                    tenant_id=current_user.current_tenant_id,
                    provider=knowledge_configuration.embedding_model_provider,
                    model_type=ModelType.TEXT_EMBEDDING,
                    model=knowledge_configuration.embedding_model,
                )
                dataset.embedding_model = embedding_model.model
                dataset.embedding_model_provider = embedding_model.provider
                dataset_collection_binding = DatasetCollectionBindingService.get_dataset_collection_binding(
                    embedding_model.provider, embedding_model.model
                )
                dataset.collection_binding_id = dataset_collection_binding.id
            elif knowledge_configuration.indexing_technique == "economy":
                dataset.keyword_number = knowledge_configuration.keyword_number
            else:
                raise ValueError("Invalid index method")
            dataset.retrieval_model = knowledge_configuration.retrieval_model.model_dump()
            session.add(dataset)
        else:
            if dataset.chunk_structure and dataset.chunk_structure != knowledge_configuration.chunk_structure:
                raise ValueError("Chunk structure is not allowed to be updated.")
            action = None
            if dataset.indexing_technique != knowledge_configuration.indexing_technique:
                # if update indexing_technique
                if knowledge_configuration.indexing_technique == "economy":
                    raise ValueError("Knowledge base indexing technique is not allowed to be updated to economy.")
                elif knowledge_configuration.indexing_technique == "high_quality":
                    action = "add"
                    # get embedding model setting
                    try:
                        model_manager = ModelManager()
                        embedding_model = model_manager.get_model_instance(
                            tenant_id=current_user.current_tenant_id,
                            provider=knowledge_configuration.embedding_model_provider,
                            model_type=ModelType.TEXT_EMBEDDING,
                            model=knowledge_configuration.embedding_model,
                        )
                        dataset.embedding_model = embedding_model.model
                        dataset.embedding_model_provider = embedding_model.provider
                        dataset_collection_binding = DatasetCollectionBindingService.get_dataset_collection_binding(
                            embedding_model.provider, embedding_model.model
                        )
                        dataset.collection_binding_id = dataset_collection_binding.id
                    except LLMBadRequestError:
                        raise ValueError(
                            "No Embedding Model available. Please configure a valid provider "
                            "in the Settings -> Model Provider."
                        )
                    except ProviderTokenNotInitError as ex:
                        raise ValueError(ex.description)
            else:
                # add default plugin id to both setting sets, to make sure the plugin model provider is consistent
                # Skip embedding model checks if not provided in the update request
                if dataset.indexing_technique == "high_quality":
                    skip_embedding_update = False
                    try:
                        # Handle existing model provider
                        plugin_model_provider = dataset.embedding_model_provider
                        plugin_model_provider_str = None
                        if plugin_model_provider:
                            plugin_model_provider_str = str(ModelProviderID(plugin_model_provider))

                        # Handle new model provider from request
                        new_plugin_model_provider = knowledge_configuration.embedding_model_provider
                        new_plugin_model_provider_str = None
                        if new_plugin_model_provider:
                            new_plugin_model_provider_str = str(ModelProviderID(new_plugin_model_provider))

                        # Only update embedding model if both values are provided and different from current
                        if (
                            plugin_model_provider_str != new_plugin_model_provider_str
                            or knowledge_configuration.embedding_model != dataset.embedding_model
                        ):
                            action = "update"
                            model_manager = ModelManager()
                            try:
                                embedding_model = model_manager.get_model_instance(
                                    tenant_id=current_user.current_tenant_id,
                                    provider=knowledge_configuration.embedding_model_provider,
                                    model_type=ModelType.TEXT_EMBEDDING,
                                    model=knowledge_configuration.embedding_model,
                                )
                            except ProviderTokenNotInitError:
                                # If we can't get the embedding model, skip updating it
                                # and keep the existing settings if available
                                # Skip the rest of the embedding model update
                                skip_embedding_update = True
                            if not skip_embedding_update:
                                dataset.embedding_model = embedding_model.model
                                dataset.embedding_model_provider = embedding_model.provider
                                dataset_collection_binding = (
                                    DatasetCollectionBindingService.get_dataset_collection_binding(
                                        embedding_model.provider, embedding_model.model
                                    )
                                )
                                dataset.collection_binding_id = dataset_collection_binding.id
                    except LLMBadRequestError:
                        raise ValueError(
                            "No Embedding Model available. Please configure a valid provider "
                            "in the Settings -> Model Provider."
                        )
                    except ProviderTokenNotInitError as ex:
                        raise ValueError(ex.description)
                elif dataset.indexing_technique == "economy":
                    if dataset.keyword_number != knowledge_configuration.keyword_number:
                        dataset.keyword_number = knowledge_configuration.keyword_number
            dataset.retrieval_model = knowledge_configuration.retrieval_model.model_dump()
            session.add(dataset)
            session.commit()
            if action:
                deal_dataset_index_update_task.delay(dataset.id, action)
=======
    def _handle_indexing_technique_change(dataset, data, filtered_data):
        """
        Handle changes in indexing technique and configure embedding models accordingly.

        Args:
            dataset: Current dataset object
            data: Update data dictionary
            filtered_data: Filtered update data

        Returns:
            str: Action to perform ('add', 'remove', 'update', or None)
        """
        if dataset.indexing_technique != data["indexing_technique"]:
            if data["indexing_technique"] == "economy":
                # Remove embedding model configuration for economy mode
                filtered_data["embedding_model"] = None
                filtered_data["embedding_model_provider"] = None
                filtered_data["collection_binding_id"] = None
                return "remove"
            elif data["indexing_technique"] == "high_quality":
                # Configure embedding model for high quality mode
                DatasetService._configure_embedding_model_for_high_quality(data, filtered_data)
                return "add"
        else:
            # Handle embedding model updates when indexing technique remains the same
            return DatasetService._handle_embedding_model_update_when_technique_unchanged(dataset, data, filtered_data)
        return None

    @staticmethod
    def _configure_embedding_model_for_high_quality(data, filtered_data):
        """
        Configure embedding model settings for high quality indexing.

        Args:
            data: Update data dictionary
            filtered_data: Filtered update data to modify
        """
        try:
            model_manager = ModelManager()
            embedding_model = model_manager.get_model_instance(
                tenant_id=current_user.current_tenant_id,
                provider=data["embedding_model_provider"],
                model_type=ModelType.TEXT_EMBEDDING,
                model=data["embedding_model"],
            )
            filtered_data["embedding_model"] = embedding_model.model
            filtered_data["embedding_model_provider"] = embedding_model.provider
            dataset_collection_binding = DatasetCollectionBindingService.get_dataset_collection_binding(
                embedding_model.provider, embedding_model.model
            )
            filtered_data["collection_binding_id"] = dataset_collection_binding.id
        except LLMBadRequestError:
            raise ValueError(
                "No Embedding Model available. Please configure a valid provider in the Settings -> Model Provider."
            )
        except ProviderTokenNotInitError as ex:
            raise ValueError(ex.description)

    @staticmethod
    def _handle_embedding_model_update_when_technique_unchanged(dataset, data, filtered_data):
        """
        Handle embedding model updates when indexing technique remains the same.

        Args:
            dataset: Current dataset object
            data: Update data dictionary
            filtered_data: Filtered update data to modify

        Returns:
            str: Action to perform ('update' or None)
        """
        # Skip embedding model checks if not provided in the update request
        if (
            "embedding_model_provider" not in data
            or "embedding_model" not in data
            or not data.get("embedding_model_provider")
            or not data.get("embedding_model")
        ):
            DatasetService._preserve_existing_embedding_settings(dataset, filtered_data)
            return None
        else:
            return DatasetService._update_embedding_model_settings(dataset, data, filtered_data)

    @staticmethod
    def _preserve_existing_embedding_settings(dataset, filtered_data):
        """
        Preserve existing embedding model settings when not provided in update.

        Args:
            dataset: Current dataset object
            filtered_data: Filtered update data to modify
        """
        # If the dataset already has embedding model settings, use those
        if dataset.embedding_model_provider and dataset.embedding_model:
            filtered_data["embedding_model_provider"] = dataset.embedding_model_provider
            filtered_data["embedding_model"] = dataset.embedding_model
            # If collection_binding_id exists, keep it too
            if dataset.collection_binding_id:
                filtered_data["collection_binding_id"] = dataset.collection_binding_id
        # Otherwise, don't try to update embedding model settings at all
        # Remove these fields from filtered_data if they exist but are None/empty
        if "embedding_model_provider" in filtered_data and not filtered_data["embedding_model_provider"]:
            del filtered_data["embedding_model_provider"]
        if "embedding_model" in filtered_data and not filtered_data["embedding_model"]:
            del filtered_data["embedding_model"]

    @staticmethod
    def _update_embedding_model_settings(dataset, data, filtered_data):
        """
        Update embedding model settings with new values.

        Args:
            dataset: Current dataset object
            data: Update data dictionary
            filtered_data: Filtered update data to modify

        Returns:
            str: Action to perform ('update' or None)
        """
        try:
            # Compare current and new model provider settings
            current_provider_str = (
                str(ModelProviderID(dataset.embedding_model_provider)) if dataset.embedding_model_provider else None
            )
            new_provider_str = (
                str(ModelProviderID(data["embedding_model_provider"])) if data["embedding_model_provider"] else None
            )

            # Only update if values are different
            if current_provider_str != new_provider_str or data["embedding_model"] != dataset.embedding_model:
                DatasetService._apply_new_embedding_settings(dataset, data, filtered_data)
                return "update"
        except LLMBadRequestError:
            raise ValueError(
                "No Embedding Model available. Please configure a valid provider in the Settings -> Model Provider."
            )
        except ProviderTokenNotInitError as ex:
            raise ValueError(ex.description)
        return None

    @staticmethod
    def _apply_new_embedding_settings(dataset, data, filtered_data):
        """
        Apply new embedding model settings to the dataset.

        Args:
            dataset: Current dataset object
            data: Update data dictionary
            filtered_data: Filtered update data to modify
        """
        model_manager = ModelManager()
        try:
            embedding_model = model_manager.get_model_instance(
                tenant_id=current_user.current_tenant_id,
                provider=data["embedding_model_provider"],
                model_type=ModelType.TEXT_EMBEDDING,
                model=data["embedding_model"],
            )
        except ProviderTokenNotInitError:
            # If we can't get the embedding model, preserve existing settings
            if dataset.embedding_model_provider and dataset.embedding_model:
                filtered_data["embedding_model_provider"] = dataset.embedding_model_provider
                filtered_data["embedding_model"] = dataset.embedding_model
                if dataset.collection_binding_id:
                    filtered_data["collection_binding_id"] = dataset.collection_binding_id
            # Skip the rest of the embedding model update
            return

        # Apply new embedding model settings
        filtered_data["embedding_model"] = embedding_model.model
        filtered_data["embedding_model_provider"] = embedding_model.provider
        dataset_collection_binding = DatasetCollectionBindingService.get_dataset_collection_binding(
            embedding_model.provider, embedding_model.model
        )
        filtered_data["collection_binding_id"] = dataset_collection_binding.id
>>>>>>> 164e5481

    @staticmethod
    def delete_dataset(dataset_id, user):
        dataset = DatasetService.get_dataset(dataset_id)

        if dataset is None:
            return False

        DatasetService.check_dataset_permission(dataset, user)

        dataset_was_deleted.send(dataset)

        db.session.delete(dataset)
        db.session.commit()
        return True

    @staticmethod
    def dataset_use_check(dataset_id) -> bool:
        count = db.session.query(AppDatasetJoin).filter_by(dataset_id=dataset_id).count()
        if count > 0:
            return True
        return False

    @staticmethod
    def check_dataset_permission(dataset, user):
        if dataset.tenant_id != user.current_tenant_id:
            logging.debug(f"User {user.id} does not have permission to access dataset {dataset.id}")
            raise NoPermissionError("You do not have permission to access this dataset.")
        if user.current_role != TenantAccountRole.OWNER:
            if dataset.permission == DatasetPermissionEnum.ONLY_ME and dataset.created_by != user.id:
                logging.debug(f"User {user.id} does not have permission to access dataset {dataset.id}")
                raise NoPermissionError("You do not have permission to access this dataset.")
            if dataset.permission == DatasetPermissionEnum.PARTIAL_TEAM:
                # For partial team permission, user needs explicit permission or be the creator
                if dataset.created_by != user.id:
                    user_permission = (
                        db.session.query(DatasetPermission).filter_by(dataset_id=dataset.id, account_id=user.id).first()
                    )
                    if not user_permission:
                        logging.debug(f"User {user.id} does not have permission to access dataset {dataset.id}")
                        raise NoPermissionError("You do not have permission to access this dataset.")

    @staticmethod
    def check_dataset_operator_permission(user: Optional[Account] = None, dataset: Optional[Dataset] = None):
        if not dataset:
            raise ValueError("Dataset not found")

        if not user:
            raise ValueError("User not found")

        if user.current_role != TenantAccountRole.OWNER:
            if dataset.permission == DatasetPermissionEnum.ONLY_ME:
                if dataset.created_by != user.id:
                    raise NoPermissionError("You do not have permission to access this dataset.")

            elif dataset.permission == DatasetPermissionEnum.PARTIAL_TEAM:
                if not any(
                    dp.dataset_id == dataset.id
                    for dp in db.session.query(DatasetPermission).filter_by(account_id=user.id).all()
                ):
                    raise NoPermissionError("You do not have permission to access this dataset.")

    @staticmethod
    def get_dataset_queries(dataset_id: str, page: int, per_page: int):
        stmt = select(DatasetQuery).filter_by(dataset_id=dataset_id).order_by(db.desc(DatasetQuery.created_at))

        dataset_queries = db.paginate(select=stmt, page=page, per_page=per_page, max_per_page=100, error_out=False)

        return dataset_queries.items, dataset_queries.total

    @staticmethod
    def get_related_apps(dataset_id: str):
        return (
            db.session.query(AppDatasetJoin)
            .filter(AppDatasetJoin.dataset_id == dataset_id)
            .order_by(db.desc(AppDatasetJoin.created_at))
            .all()
        )

    @staticmethod
    def get_dataset_auto_disable_logs(dataset_id: str) -> dict:
        features = FeatureService.get_features(current_user.current_tenant_id)
        if not features.billing.enabled or features.billing.subscription.plan == "sandbox":
            return {
                "document_ids": [],
                "count": 0,
            }
        # get recent 30 days auto disable logs
        start_date = datetime.datetime.now() - datetime.timedelta(days=30)
        dataset_auto_disable_logs = (
            db.session.query(DatasetAutoDisableLog)
            .filter(
                DatasetAutoDisableLog.dataset_id == dataset_id,
                DatasetAutoDisableLog.created_at >= start_date,
            )
            .all()
        )
        if dataset_auto_disable_logs:
            return {
                "document_ids": [log.document_id for log in dataset_auto_disable_logs],
                "count": len(dataset_auto_disable_logs),
            }
        return {
            "document_ids": [],
            "count": 0,
        }


class DocumentService:
    DEFAULT_RULES: dict[str, Any] = {
        "mode": "custom",
        "rules": {
            "pre_processing_rules": [
                {"id": "remove_extra_spaces", "enabled": True},
                {"id": "remove_urls_emails", "enabled": False},
            ],
            "segmentation": {"delimiter": "\n", "max_tokens": 1024, "chunk_overlap": 50},
        },
        "limits": {
            "indexing_max_segmentation_tokens_length": dify_config.INDEXING_MAX_SEGMENTATION_TOKENS_LENGTH,
        },
    }

    DOCUMENT_METADATA_SCHEMA: dict[str, Any] = {
        "book": {
            "title": str,
            "language": str,
            "author": str,
            "publisher": str,
            "publication_date": str,
            "isbn": str,
            "category": str,
        },
        "web_page": {
            "title": str,
            "url": str,
            "language": str,
            "publish_date": str,
            "author/publisher": str,
            "topic/keywords": str,
            "description": str,
        },
        "paper": {
            "title": str,
            "language": str,
            "author": str,
            "publish_date": str,
            "journal/conference_name": str,
            "volume/issue/page_numbers": str,
            "doi": str,
            "topic/keywords": str,
            "abstract": str,
        },
        "social_media_post": {
            "platform": str,
            "author/username": str,
            "publish_date": str,
            "post_url": str,
            "topic/tags": str,
        },
        "wikipedia_entry": {
            "title": str,
            "language": str,
            "web_page_url": str,
            "last_edit_date": str,
            "editor/contributor": str,
            "summary/introduction": str,
        },
        "personal_document": {
            "title": str,
            "author": str,
            "creation_date": str,
            "last_modified_date": str,
            "document_type": str,
            "tags/category": str,
        },
        "business_document": {
            "title": str,
            "author": str,
            "creation_date": str,
            "last_modified_date": str,
            "document_type": str,
            "department/team": str,
        },
        "im_chat_log": {
            "chat_platform": str,
            "chat_participants/group_name": str,
            "start_date": str,
            "end_date": str,
            "summary": str,
        },
        "synced_from_notion": {
            "title": str,
            "language": str,
            "author/creator": str,
            "creation_date": str,
            "last_modified_date": str,
            "notion_page_link": str,
            "category/tags": str,
            "description": str,
        },
        "synced_from_github": {
            "repository_name": str,
            "repository_description": str,
            "repository_owner/organization": str,
            "code_filename": str,
            "code_file_path": str,
            "programming_language": str,
            "github_link": str,
            "open_source_license": str,
            "commit_date": str,
            "commit_author": str,
        },
        "others": dict,
    }

    @staticmethod
    def get_document(dataset_id: str, document_id: Optional[str] = None) -> Optional[Document]:
        if document_id:
            document = (
                db.session.query(Document).filter(Document.id == document_id, Document.dataset_id == dataset_id).first()
            )
            return document
        else:
            return None

    @staticmethod
    def get_document_by_id(document_id: str) -> Optional[Document]:
        document = db.session.query(Document).filter(Document.id == document_id).first()

        return document

    @staticmethod
    def get_document_by_ids(document_ids: list[str]) -> list[Document]:
        documents = (
            db.session.query(Document)
            .filter(
                Document.id.in_(document_ids),
                Document.enabled == True,
                Document.indexing_status == "completed",
                Document.archived == False,
            )
            .all()
        )
        return documents

    @staticmethod
    def get_document_by_dataset_id(dataset_id: str) -> list[Document]:
        documents = (
            db.session.query(Document)
            .filter(
                Document.dataset_id == dataset_id,
                Document.enabled == True,
            )
            .all()
        )

        return documents

    @staticmethod
    def get_working_documents_by_dataset_id(dataset_id: str) -> list[Document]:
        documents = (
            db.session.query(Document)
            .filter(
                Document.dataset_id == dataset_id,
                Document.enabled == True,
                Document.indexing_status == "completed",
                Document.archived == False,
            )
            .all()
        )

        return documents

    @staticmethod
    def get_error_documents_by_dataset_id(dataset_id: str) -> list[Document]:
        documents = (
            db.session.query(Document)
            .filter(Document.dataset_id == dataset_id, Document.indexing_status.in_(["error", "paused"]))
            .all()
        )
        return documents

    @staticmethod
    def get_batch_documents(dataset_id: str, batch: str) -> list[Document]:
        documents = (
            db.session.query(Document)
            .filter(
                Document.batch == batch,
                Document.dataset_id == dataset_id,
                Document.tenant_id == current_user.current_tenant_id,
            )
            .all()
        )

        return documents

    @staticmethod
    def get_document_file_detail(file_id: str):
        file_detail = db.session.query(UploadFile).filter(UploadFile.id == file_id).one_or_none()
        return file_detail

    @staticmethod
    def check_archived(document):
        if document.archived:
            return True
        else:
            return False

    @staticmethod
    def delete_document(document):
        # trigger document_was_deleted signal
        file_id = None
        if document.data_source_type == "upload_file":
            if document.data_source_info:
                data_source_info = document.data_source_info_dict
                if data_source_info and "upload_file_id" in data_source_info:
                    file_id = data_source_info["upload_file_id"]
        document_was_deleted.send(
            document.id, dataset_id=document.dataset_id, doc_form=document.doc_form, file_id=file_id
        )

        db.session.delete(document)
        db.session.commit()

    @staticmethod
    def delete_documents(dataset: Dataset, document_ids: list[str]):
        documents = db.session.query(Document).filter(Document.id.in_(document_ids)).all()
        file_ids = [
            document.data_source_info_dict["upload_file_id"]
            for document in documents
            if document.data_source_type == "upload_file"
        ]
        batch_clean_document_task.delay(document_ids, dataset.id, dataset.doc_form, file_ids)

        for document in documents:
            db.session.delete(document)
        db.session.commit()

    @staticmethod
    def rename_document(dataset_id: str, document_id: str, name: str) -> Document:
        dataset = DatasetService.get_dataset(dataset_id)
        if not dataset:
            raise ValueError("Dataset not found.")

        document = DocumentService.get_document(dataset_id, document_id)

        if not document:
            raise ValueError("Document not found.")

        if document.tenant_id != current_user.current_tenant_id:
            raise ValueError("No permission.")

        if dataset.built_in_field_enabled:
            if document.doc_metadata:
                doc_metadata = copy.deepcopy(document.doc_metadata)
                doc_metadata[BuiltInField.document_name.value] = name
                document.doc_metadata = doc_metadata

        document.name = name
        db.session.add(document)
        db.session.commit()

        return document

    @staticmethod
    def pause_document(document):
        if document.indexing_status not in {"waiting", "parsing", "cleaning", "splitting", "indexing"}:
            raise DocumentIndexingError()
        # update document to be paused
        document.is_paused = True
        document.paused_by = current_user.id
        document.paused_at = datetime.datetime.now(datetime.UTC).replace(tzinfo=None)

        db.session.add(document)
        db.session.commit()
        # set document paused flag
        indexing_cache_key = "document_{}_is_paused".format(document.id)
        redis_client.setnx(indexing_cache_key, "True")

    @staticmethod
    def recover_document(document):
        if not document.is_paused:
            raise DocumentIndexingError()
        # update document to be recover
        document.is_paused = False
        document.paused_by = None
        document.paused_at = None

        db.session.add(document)
        db.session.commit()
        # delete paused flag
        indexing_cache_key = "document_{}_is_paused".format(document.id)
        redis_client.delete(indexing_cache_key)
        # trigger async task
        recover_document_indexing_task.delay(document.dataset_id, document.id)

    @staticmethod
    def retry_document(dataset_id: str, documents: list[Document]):
        for document in documents:
            # add retry flag
            retry_indexing_cache_key = "document_{}_is_retried".format(document.id)
            cache_result = redis_client.get(retry_indexing_cache_key)
            if cache_result is not None:
                raise ValueError("Document is being retried, please try again later")
            # retry document indexing
            document.indexing_status = "waiting"
            db.session.add(document)
            db.session.commit()

            redis_client.setex(retry_indexing_cache_key, 600, 1)
        # trigger async task
        document_ids = [document.id for document in documents]
        retry_document_indexing_task.delay(dataset_id, document_ids)

    @staticmethod
    def sync_website_document(dataset_id: str, document: Document):
        # add sync flag
        sync_indexing_cache_key = "document_{}_is_sync".format(document.id)
        cache_result = redis_client.get(sync_indexing_cache_key)
        if cache_result is not None:
            raise ValueError("Document is being synced, please try again later")
        # sync document indexing
        document.indexing_status = "waiting"
        data_source_info = document.data_source_info_dict
        data_source_info["mode"] = "scrape"
        document.data_source_info = json.dumps(data_source_info, ensure_ascii=False)
        db.session.add(document)
        db.session.commit()

        redis_client.setex(sync_indexing_cache_key, 600, 1)

        sync_website_document_indexing_task.delay(dataset_id, document.id)

    @staticmethod
    def get_documents_position(dataset_id):
        document = (
            db.session.query(Document).filter_by(dataset_id=dataset_id).order_by(Document.position.desc()).first()
        )
        if document:
            return document.position + 1
        else:
            return 1

    @staticmethod
    def save_document_with_dataset_id(
        dataset: Dataset,
        knowledge_config: KnowledgeConfig,
        account: Account | Any,
        dataset_process_rule: Optional[DatasetProcessRule] = None,
        created_from: str = "web",
    ):
        # check document limit
        features = FeatureService.get_features(current_user.current_tenant_id)

        if features.billing.enabled:
            if not knowledge_config.original_document_id:
                count = 0
                if knowledge_config.data_source:
                    if knowledge_config.data_source.info_list.data_source_type == "upload_file":
                        upload_file_list = knowledge_config.data_source.info_list.file_info_list.file_ids  # type: ignore
                        count = len(upload_file_list)
                    elif knowledge_config.data_source.info_list.data_source_type == "notion_import":
                        notion_info_list = knowledge_config.data_source.info_list.notion_info_list
                        for notion_info in notion_info_list:  # type: ignore
                            count = count + len(notion_info.pages)
                    elif knowledge_config.data_source.info_list.data_source_type == "website_crawl":
                        website_info = knowledge_config.data_source.info_list.website_info_list
                        count = len(website_info.urls)  # type: ignore
                    batch_upload_limit = int(dify_config.BATCH_UPLOAD_LIMIT)

                    if features.billing.subscription.plan == "sandbox" and count > 1:
                        raise ValueError("Your current plan does not support batch upload, please upgrade your plan.")
                    if count > batch_upload_limit:
                        raise ValueError(f"You have reached the batch upload limit of {batch_upload_limit}.")

                    DocumentService.check_documents_upload_quota(count, features)

        # if dataset is empty, update dataset data_source_type
        if not dataset.data_source_type:
            dataset.data_source_type = knowledge_config.data_source.info_list.data_source_type  # type: ignore

        if not dataset.indexing_technique:
            if knowledge_config.indexing_technique not in Dataset.INDEXING_TECHNIQUE_LIST:
                raise ValueError("Indexing technique is invalid")

            dataset.indexing_technique = knowledge_config.indexing_technique
            if knowledge_config.indexing_technique == "high_quality":
                model_manager = ModelManager()
                if knowledge_config.embedding_model and knowledge_config.embedding_model_provider:
                    dataset_embedding_model = knowledge_config.embedding_model
                    dataset_embedding_model_provider = knowledge_config.embedding_model_provider
                else:
                    embedding_model = model_manager.get_default_model_instance(
                        tenant_id=current_user.current_tenant_id, model_type=ModelType.TEXT_EMBEDDING
                    )
                    dataset_embedding_model = embedding_model.model
                    dataset_embedding_model_provider = embedding_model.provider
                dataset.embedding_model = dataset_embedding_model
                dataset.embedding_model_provider = dataset_embedding_model_provider
                dataset_collection_binding = DatasetCollectionBindingService.get_dataset_collection_binding(
                    dataset_embedding_model_provider, dataset_embedding_model
                )
                dataset.collection_binding_id = dataset_collection_binding.id
                if not dataset.retrieval_model:
                    default_retrieval_model = {
                        "search_method": RetrievalMethod.SEMANTIC_SEARCH.value,
                        "reranking_enable": False,
                        "reranking_model": {"reranking_provider_name": "", "reranking_model_name": ""},
                        "top_k": 2,
                        "score_threshold_enabled": False,
                    }

                    dataset.retrieval_model = (
                        knowledge_config.retrieval_model.model_dump()
                        if knowledge_config.retrieval_model
                        else default_retrieval_model
                    )  # type: ignore

        documents = []
        if knowledge_config.original_document_id:
            document = DocumentService.update_document_with_dataset_id(dataset, knowledge_config, account)
            documents.append(document)
            batch = document.batch
        else:
            batch = time.strftime("%Y%m%d%H%M%S") + str(100000 + secrets.randbelow(exclusive_upper_bound=900000))
            # save process rule
            if not dataset_process_rule:
                process_rule = knowledge_config.process_rule
                if process_rule:
                    if process_rule.mode in ("custom", "hierarchical"):
                        if process_rule.rules:
                            dataset_process_rule = DatasetProcessRule(
                                dataset_id=dataset.id,
                                mode=process_rule.mode,
                                rules=process_rule.rules.model_dump_json() if process_rule.rules else None,
                                created_by=account.id,
                            )
                        else:
                            dataset_process_rule = dataset.latest_process_rule
                            if not dataset_process_rule:
                                raise ValueError("No process rule found.")
                    elif process_rule.mode == "automatic":
                        dataset_process_rule = DatasetProcessRule(
                            dataset_id=dataset.id,
                            mode=process_rule.mode,
                            rules=json.dumps(DatasetProcessRule.AUTOMATIC_RULES),
                            created_by=account.id,
                        )
                    else:
                        logging.warning(
                            f"Invalid process rule mode: {process_rule.mode}, can not find dataset process rule"
                        )
                        return
                    db.session.add(dataset_process_rule)
                    db.session.commit()
            lock_name = "add_document_lock_dataset_id_{}".format(dataset.id)
            with redis_client.lock(lock_name, timeout=600):
                position = DocumentService.get_documents_position(dataset.id)
                document_ids = []
                duplicate_document_ids = []
                if knowledge_config.data_source.info_list.data_source_type == "upload_file":  # type: ignore
                    upload_file_list = knowledge_config.data_source.info_list.file_info_list.file_ids  # type: ignore
                    for file_id in upload_file_list:
                        file = (
                            db.session.query(UploadFile)
                            .filter(UploadFile.tenant_id == dataset.tenant_id, UploadFile.id == file_id)
                            .first()
                        )

                        # raise error if file not found
                        if not file:
                            raise FileNotExistsError()

                        file_name = file.name
                        data_source_info = {
                            "upload_file_id": file_id,
                        }
                        # check duplicate
                        if knowledge_config.duplicate:
                            document = (
                                db.session.query(Document)
                                .filter_by(
                                    dataset_id=dataset.id,
                                    tenant_id=current_user.current_tenant_id,
                                    data_source_type="upload_file",
                                    enabled=True,
                                    name=file_name,
                                )
                                .first()
                            )
                            if document:
                                document.dataset_process_rule_id = dataset_process_rule.id  # type: ignore
                                document.updated_at = datetime.datetime.now(datetime.UTC).replace(tzinfo=None)
                                document.created_from = created_from
                                document.doc_form = knowledge_config.doc_form
                                document.doc_language = knowledge_config.doc_language
                                document.data_source_info = json.dumps(data_source_info)
                                document.batch = batch
                                document.indexing_status = "waiting"
                                db.session.add(document)
                                documents.append(document)
                                duplicate_document_ids.append(document.id)
                                continue
                        document = DocumentService.build_document(
                            dataset,
                            dataset_process_rule.id,  # type: ignore
                            knowledge_config.data_source.info_list.data_source_type,  # type: ignore
                            knowledge_config.doc_form,
                            knowledge_config.doc_language,
                            data_source_info,
                            created_from,
                            position,
                            account,
                            file_name,
                            batch,
                        )
                        db.session.add(document)
                        db.session.flush()
                        document_ids.append(document.id)
                        documents.append(document)
                        position += 1
                elif knowledge_config.data_source.info_list.data_source_type == "notion_import":  # type: ignore
                    notion_info_list = knowledge_config.data_source.info_list.notion_info_list  # type: ignore
                    if not notion_info_list:
                        raise ValueError("No notion info list found.")
                    exist_page_ids = []
                    exist_document = {}
                    documents = (
                        db.session.query(Document)
                        .filter_by(
                            dataset_id=dataset.id,
                            tenant_id=current_user.current_tenant_id,
                            data_source_type="notion_import",
                            enabled=True,
                        )
                        .all()
                    )
                    if documents:
                        for document in documents:
                            data_source_info = json.loads(document.data_source_info)
                            exist_page_ids.append(data_source_info["notion_page_id"])
                            exist_document[data_source_info["notion_page_id"]] = document.id
                    for notion_info in notion_info_list:
                        workspace_id = notion_info.workspace_id
                        data_source_binding = (
                            db.session.query(DataSourceOauthBinding)
                            .filter(
                                db.and_(
                                    DataSourceOauthBinding.tenant_id == current_user.current_tenant_id,
                                    DataSourceOauthBinding.provider == "notion",
                                    DataSourceOauthBinding.disabled == False,
                                    DataSourceOauthBinding.source_info["workspace_id"] == f'"{workspace_id}"',
                                )
                            )
                            .first()
                        )
                        if not data_source_binding:
                            raise ValueError("Data source binding not found.")
                        for page in notion_info.pages:
                            if page.page_id not in exist_page_ids:
                                data_source_info = {
                                    "notion_workspace_id": workspace_id,
                                    "notion_page_id": page.page_id,
                                    "notion_page_icon": page.page_icon.model_dump() if page.page_icon else None,
                                    "type": page.type,
                                }
                                # Truncate page name to 255 characters to prevent DB field length errors
                                truncated_page_name = page.page_name[:255] if page.page_name else "nopagename"
                                document = DocumentService.build_document(
                                    dataset,
                                    dataset_process_rule.id,  # type: ignore
                                    knowledge_config.data_source.info_list.data_source_type,  # type: ignore
                                    knowledge_config.doc_form,
                                    knowledge_config.doc_language,
                                    data_source_info,
                                    created_from,
                                    position,
                                    account,
                                    truncated_page_name,
                                    batch,
                                )
                                db.session.add(document)
                                db.session.flush()
                                document_ids.append(document.id)
                                documents.append(document)
                                position += 1
                            else:
                                exist_document.pop(page.page_id)
                    # delete not selected documents
                    if len(exist_document) > 0:
                        clean_notion_document_task.delay(list(exist_document.values()), dataset.id)
                elif knowledge_config.data_source.info_list.data_source_type == "website_crawl":  # type: ignore
                    website_info = knowledge_config.data_source.info_list.website_info_list  # type: ignore
                    if not website_info:
                        raise ValueError("No website info list found.")
                    urls = website_info.urls
                    for url in urls:
                        data_source_info = {
                            "url": url,
                            "provider": website_info.provider,
                            "job_id": website_info.job_id,
                            "only_main_content": website_info.only_main_content,
                            "mode": "crawl",
                        }
                        if len(url) > 255:
                            document_name = url[:200] + "..."
                        else:
                            document_name = url
                        document = DocumentService.build_document(
                            dataset,
                            dataset_process_rule.id,  # type: ignore
                            knowledge_config.data_source.info_list.data_source_type,  # type: ignore
                            knowledge_config.doc_form,
                            knowledge_config.doc_language,
                            data_source_info,
                            created_from,
                            position,
                            account,
                            document_name,
                            batch,
                        )
                        db.session.add(document)
                        db.session.flush()
                        document_ids.append(document.id)
                        documents.append(document)
                        position += 1
                db.session.commit()

                # trigger async task
                if document_ids:
                    document_indexing_task.delay(dataset.id, document_ids)
                if duplicate_document_ids:
                    duplicate_document_indexing_task.delay(dataset.id, duplicate_document_ids)

        return documents, batch

    # @staticmethod
    # def save_document_with_dataset_id(
    #     dataset: Dataset,
    #     knowledge_config: KnowledgeConfig,
    #     account: Account | Any,
    #     dataset_process_rule: Optional[DatasetProcessRule] = None,
    #     created_from: str = "web",
    # ):
    #     # check document limit
    #     features = FeatureService.get_features(current_user.current_tenant_id)

    #     if features.billing.enabled:
    #         if not knowledge_config.original_document_id:
    #             count = 0
    #             if knowledge_config.data_source:
    #                 if knowledge_config.data_source.info_list.data_source_type == "upload_file":
    #                     upload_file_list = knowledge_config.data_source.info_list.file_info_list.file_ids
    # # type: ignore
    #                     count = len(upload_file_list)
    #                 elif knowledge_config.data_source.info_list.data_source_type == "notion_import":
    #                     notion_info_list = knowledge_config.data_source.info_list.notion_info_list
    #                     for notion_info in notion_info_list:  # type: ignore
    #                         count = count + len(notion_info.pages)
    #                 elif knowledge_config.data_source.info_list.data_source_type == "website_crawl":
    #                     website_info = knowledge_config.data_source.info_list.website_info_list
    #                     count = len(website_info.urls)  # type: ignore
    #                 batch_upload_limit = int(dify_config.BATCH_UPLOAD_LIMIT)

    #                 if features.billing.subscription.plan == "sandbox" and count > 1:
    #                     raise ValueError("Your current plan does not support batch upload, please upgrade your plan.")
    #                 if count > batch_upload_limit:
    #                     raise ValueError(f"You have reached the batch upload limit of {batch_upload_limit}.")

    #                 DocumentService.check_documents_upload_quota(count, features)

    #     # if dataset is empty, update dataset data_source_type
    #     if not dataset.data_source_type:
    #         dataset.data_source_type = knowledge_config.data_source.info_list.data_source_type  # type: ignore

    #     if not dataset.indexing_technique:
    #         if knowledge_config.indexing_technique not in Dataset.INDEXING_TECHNIQUE_LIST:
    #             raise ValueError("Indexing technique is invalid")

    #         dataset.indexing_technique = knowledge_config.indexing_technique
    #         if knowledge_config.indexing_technique == "high_quality":
    #             model_manager = ModelManager()
    #             if knowledge_config.embedding_model and knowledge_config.embedding_model_provider:
    #                 dataset_embedding_model = knowledge_config.embedding_model
    #                 dataset_embedding_model_provider = knowledge_config.embedding_model_provider
    #             else:
    #                 embedding_model = model_manager.get_default_model_instance(
    #                     tenant_id=current_user.current_tenant_id, model_type=ModelType.TEXT_EMBEDDING
    #                 )
    #                 dataset_embedding_model = embedding_model.model
    #                 dataset_embedding_model_provider = embedding_model.provider
    #             dataset.embedding_model = dataset_embedding_model
    #             dataset.embedding_model_provider = dataset_embedding_model_provider
    #             dataset_collection_binding = DatasetCollectionBindingService.get_dataset_collection_binding(
    #                 dataset_embedding_model_provider, dataset_embedding_model
    #             )
    #             dataset.collection_binding_id = dataset_collection_binding.id
    #             if not dataset.retrieval_model:
    #                 default_retrieval_model = {
    #                     "search_method": RetrievalMethod.SEMANTIC_SEARCH.value,
    #                     "reranking_enable": False,
    #                     "reranking_model": {"reranking_provider_name": "", "reranking_model_name": ""},
    #                     "top_k": 2,
    #                     "score_threshold_enabled": False,
    #                 }

    #                 dataset.retrieval_model = (
    #                     knowledge_config.retrieval_model.model_dump()
    #                     if knowledge_config.retrieval_model
    #                     else default_retrieval_model
    #                 )  # type: ignore

    #     documents = []
    #     if knowledge_config.original_document_id:
    #         document = DocumentService.update_document_with_dataset_id(dataset, knowledge_config, account)
    #         documents.append(document)
    #         batch = document.batch
    #     else:
    #         batch = time.strftime("%Y%m%d%H%M%S") + str(random.randint(100000, 999999))
    #         # save process rule
    #         if not dataset_process_rule:
    #             process_rule = knowledge_config.process_rule
    #             if process_rule:
    #                 if process_rule.mode in ("custom", "hierarchical"):
    #                     dataset_process_rule = DatasetProcessRule(
    #                         dataset_id=dataset.id,
    #                         mode=process_rule.mode,
    #                         rules=process_rule.rules.model_dump_json() if process_rule.rules else None,
    #                         created_by=account.id,
    #                     )
    #                 elif process_rule.mode == "automatic":
    #                     dataset_process_rule = DatasetProcessRule(
    #                         dataset_id=dataset.id,
    #                         mode=process_rule.mode,
    #                         rules=json.dumps(DatasetProcessRule.AUTOMATIC_RULES),
    #                         created_by=account.id,
    #                     )
    #                 else:
    #                     logging.warn(
    #                         f"Invalid process rule mode: {process_rule.mode}, can not find dataset process rule"
    #                     )
    #                     return
    #                 db.session.add(dataset_process_rule)
    #                 db.session.commit()
    #         lock_name = "add_document_lock_dataset_id_{}".format(dataset.id)
    #         with redis_client.lock(lock_name, timeout=600):
    #             position = DocumentService.get_documents_position(dataset.id)
    #             document_ids = []
    #             duplicate_document_ids = []
    #             if knowledge_config.data_source.info_list.data_source_type == "upload_file":  # type: ignore
    #                 upload_file_list = knowledge_config.data_source.info_list.file_info_list.file_ids  # type: ignore
    #                 for file_id in upload_file_list:
    #                     file = (
    #                         db.session.query(UploadFile)
    #                         .filter(UploadFile.tenant_id == dataset.tenant_id, UploadFile.id == file_id)
    #                         .first()
    #                     )

    #                     # raise error if file not found
    #                     if not file:
    #                         raise FileNotExistsError()

    #                     file_name = file.name
    #                     data_source_info = {
    #                         "upload_file_id": file_id,
    #                     }
    #                     # check duplicate
    #                     if knowledge_config.duplicate:
    #                         document = Document.query.filter_by(
    #                             dataset_id=dataset.id,
    #                             tenant_id=current_user.current_tenant_id,
    #                             data_source_type="upload_file",
    #                             enabled=True,
    #                             name=file_name,
    #                         ).first()
    #                         if document:
    #                             document.dataset_process_rule_id = dataset_process_rule.id  # type: ignore
    #                             document.updated_at = datetime.datetime.now(datetime.UTC).replace(tzinfo=None)
    #                             document.created_from = created_from
    #                             document.doc_form = knowledge_config.doc_form
    #                             document.doc_language = knowledge_config.doc_language
    #                             document.data_source_info = json.dumps(data_source_info)
    #                             document.batch = batch
    #                             document.indexing_status = "waiting"
    #                             db.session.add(document)
    #                             documents.append(document)
    #                             duplicate_document_ids.append(document.id)
    #                             continue
    #                     document = DocumentService.build_document(
    #                         dataset,
    #                         dataset_process_rule.id,  # type: ignore
    #                         knowledge_config.data_source.info_list.data_source_type,  # type: ignore
    #                         knowledge_config.doc_form,
    #                         knowledge_config.doc_language,
    #                         data_source_info,
    #                         created_from,
    #                         position,
    #                         account,
    #                         file_name,
    #                         batch,
    #                     )
    #                     db.session.add(document)
    #                     db.session.flush()
    #                     document_ids.append(document.id)
    #                     documents.append(document)
    #                     position += 1
    #             elif knowledge_config.data_source.info_list.data_source_type == "notion_import":  # type: ignore
    #                 notion_info_list = knowledge_config.data_source.info_list.notion_info_list  # type: ignore
    #                 if not notion_info_list:
    #                     raise ValueError("No notion info list found.")
    #                 exist_page_ids = []
    #                 exist_document = {}
    #                 documents = Document.query.filter_by(
    #                     dataset_id=dataset.id,
    #                     tenant_id=current_user.current_tenant_id,
    #                     data_source_type="notion_import",
    #                     enabled=True,
    #                 ).all()
    #                 if documents:
    #                     for document in documents:
    #                         data_source_info = json.loads(document.data_source_info)
    #                         exist_page_ids.append(data_source_info["notion_page_id"])
    #                         exist_document[data_source_info["notion_page_id"]] = document.id
    #                 for notion_info in notion_info_list:
    #                     workspace_id = notion_info.workspace_id
    #                     data_source_binding = DataSourceOauthBinding.query.filter(
    #                         db.and_(
    #                             DataSourceOauthBinding.tenant_id == current_user.current_tenant_id,
    #                             DataSourceOauthBinding.provider == "notion",
    #                             DataSourceOauthBinding.disabled == False,
    #                             DataSourceOauthBinding.source_info["workspace_id"] == f'"{workspace_id}"',
    #                         )
    #                     ).first()
    #                     if not data_source_binding:
    #                         raise ValueError("Data source binding not found.")
    #                     for page in notion_info.pages:
    #                         if page.page_id not in exist_page_ids:
    #                             data_source_info = {
    #                                 "notion_workspace_id": workspace_id,
    #                                 "notion_page_id": page.page_id,
    #                                 "notion_page_icon": page.page_icon.model_dump() if page.page_icon else None,
    #                                 "type": page.type,
    #                             }
    #                             # Truncate page name to 255 characters to prevent DB field length errors
    #                             truncated_page_name = page.page_name[:255] if page.page_name else "nopagename"
    #                             document = DocumentService.build_document(
    #                                 dataset,
    #                                 dataset_process_rule.id,  # type: ignore
    #                                 knowledge_config.data_source.info_list.data_source_type,  # type: ignore
    #                                 knowledge_config.doc_form,
    #                                 knowledge_config.doc_language,
    #                                 data_source_info,
    #                                 created_from,
    #                                 position,
    #                                 account,
    #                                 truncated_page_name,
    #                                 batch,
    #                             )
    #                             db.session.add(document)
    #                             db.session.flush()
    #                             document_ids.append(document.id)
    #                             documents.append(document)
    #                             position += 1
    #                         else:
    #                             exist_document.pop(page.page_id)
    #                 # delete not selected documents
    #                 if len(exist_document) > 0:
    #                     clean_notion_document_task.delay(list(exist_document.values()), dataset.id)
    #             elif knowledge_config.data_source.info_list.data_source_type == "website_crawl":  # type: ignore
    #                 website_info = knowledge_config.data_source.info_list.website_info_list  # type: ignore
    #                 if not website_info:
    #                     raise ValueError("No website info list found.")
    #                 urls = website_info.urls
    #                 for url in urls:
    #                     data_source_info = {
    #                         "url": url,
    #                         "provider": website_info.provider,
    #                         "job_id": website_info.job_id,
    #                         "only_main_content": website_info.only_main_content,
    #                         "mode": "crawl",
    #                     }
    #                     if len(url) > 255:
    #                         document_name = url[:200] + "..."
    #                     else:
    #                         document_name = url
    #                     document = DocumentService.build_document(
    #                         dataset,
    #                         dataset_process_rule.id,  # type: ignore
    #                         knowledge_config.data_source.info_list.data_source_type,  # type: ignore
    #                         knowledge_config.doc_form,
    #                         knowledge_config.doc_language,
    #                         data_source_info,
    #                         created_from,
    #                         position,
    #                         account,
    #                         document_name,
    #                         batch,
    #                     )
    #                     db.session.add(document)
    #                     db.session.flush()
    #                     document_ids.append(document.id)
    #                     documents.append(document)
    #                     position += 1
    #             db.session.commit()

    #             # trigger async task
    #             if document_ids:
    #                 document_indexing_task.delay(dataset.id, document_ids)
    #             if duplicate_document_ids:
    #                 duplicate_document_indexing_task.delay(dataset.id, duplicate_document_ids)

    #     return documents, batch

    @staticmethod
    def check_documents_upload_quota(count: int, features: FeatureModel):
        can_upload_size = features.documents_upload_quota.limit - features.documents_upload_quota.size
        if count > can_upload_size:
            raise ValueError(
                f"You have reached the limit of your subscription. Only {can_upload_size} documents can be uploaded."
            )

    @staticmethod
    def build_document(
        dataset: Dataset,
        process_rule_id: str | None,
        data_source_type: str,
        document_form: str,
        document_language: str,
        data_source_info: dict,
        created_from: str,
        position: int,
        account: Account,
        name: str,
        batch: str,
    ):
        document = Document(
            tenant_id=dataset.tenant_id,
            dataset_id=dataset.id,
            position=position,
            data_source_type=data_source_type,
            data_source_info=json.dumps(data_source_info),
            dataset_process_rule_id=process_rule_id,
            batch=batch,
            name=name,
            created_from=created_from,
            created_by=account.id,
            doc_form=document_form,
            doc_language=document_language,
        )
        doc_metadata = {}
        if dataset.built_in_field_enabled:
            doc_metadata = {
                BuiltInField.document_name: name,
                BuiltInField.uploader: account.name,
                BuiltInField.upload_date: datetime.datetime.now(datetime.UTC).strftime("%Y-%m-%d %H:%M:%S"),
                BuiltInField.last_update_date: datetime.datetime.now(datetime.UTC).strftime("%Y-%m-%d %H:%M:%S"),
                BuiltInField.source: data_source_type,
            }
        if doc_metadata:
            document.doc_metadata = doc_metadata
        return document

    @staticmethod
    def get_tenant_documents_count():
        documents_count = (
            db.session.query(Document)
            .filter(
                Document.completed_at.isnot(None),
                Document.enabled == True,
                Document.archived == False,
                Document.tenant_id == current_user.current_tenant_id,
            )
            .count()
        )
        return documents_count

    @staticmethod
    def update_document_with_dataset_id(
        dataset: Dataset,
        document_data: KnowledgeConfig,
        account: Account,
        dataset_process_rule: Optional[DatasetProcessRule] = None,
        created_from: str = "web",
    ):
        DatasetService.check_dataset_model_setting(dataset)
        document = DocumentService.get_document(dataset.id, document_data.original_document_id)
        if document is None:
            raise NotFound("Document not found")
        if document.display_status != "available":
            raise ValueError("Document is not available")
        # save process rule
        if document_data.process_rule:
            process_rule = document_data.process_rule
            if process_rule.mode in {"custom", "hierarchical"}:
                dataset_process_rule = DatasetProcessRule(
                    dataset_id=dataset.id,
                    mode=process_rule.mode,
                    rules=process_rule.rules.model_dump_json() if process_rule.rules else None,
                    created_by=account.id,
                )
            elif process_rule.mode == "automatic":
                dataset_process_rule = DatasetProcessRule(
                    dataset_id=dataset.id,
                    mode=process_rule.mode,
                    rules=json.dumps(DatasetProcessRule.AUTOMATIC_RULES),
                    created_by=account.id,
                )
            if dataset_process_rule is not None:
                db.session.add(dataset_process_rule)
                db.session.commit()
                document.dataset_process_rule_id = dataset_process_rule.id
        # update document data source
        if document_data.data_source:
            file_name = ""
            data_source_info = {}
            if document_data.data_source.info_list.data_source_type == "upload_file":
                if not document_data.data_source.info_list.file_info_list:
                    raise ValueError("No file info list found.")
                upload_file_list = document_data.data_source.info_list.file_info_list.file_ids
                for file_id in upload_file_list:
                    file = (
                        db.session.query(UploadFile)
                        .filter(UploadFile.tenant_id == dataset.tenant_id, UploadFile.id == file_id)
                        .first()
                    )

                    # raise error if file not found
                    if not file:
                        raise FileNotExistsError()

                    file_name = file.name
                    data_source_info = {
                        "upload_file_id": file_id,
                    }
            elif document_data.data_source.info_list.data_source_type == "notion_import":
                if not document_data.data_source.info_list.notion_info_list:
                    raise ValueError("No notion info list found.")
                notion_info_list = document_data.data_source.info_list.notion_info_list
                for notion_info in notion_info_list:
                    workspace_id = notion_info.workspace_id
                    data_source_binding = (
                        db.session.query(DataSourceOauthBinding)
                        .filter(
                            db.and_(
                                DataSourceOauthBinding.tenant_id == current_user.current_tenant_id,
                                DataSourceOauthBinding.provider == "notion",
                                DataSourceOauthBinding.disabled == False,
                                DataSourceOauthBinding.source_info["workspace_id"] == f'"{workspace_id}"',
                            )
                        )
                        .first()
                    )
                    if not data_source_binding:
                        raise ValueError("Data source binding not found.")
                    for page in notion_info.pages:
                        data_source_info = {
                            "notion_workspace_id": workspace_id,
                            "notion_page_id": page.page_id,
                            "notion_page_icon": page.page_icon.model_dump() if page.page_icon else None,  # type: ignore
                            "type": page.type,
                        }
            elif document_data.data_source.info_list.data_source_type == "website_crawl":
                website_info = document_data.data_source.info_list.website_info_list
                if website_info:
                    urls = website_info.urls
                    for url in urls:
                        data_source_info = {
                            "url": url,
                            "provider": website_info.provider,
                            "job_id": website_info.job_id,
                            "only_main_content": website_info.only_main_content,  # type: ignore
                            "mode": "crawl",
                        }
            document.data_source_type = document_data.data_source.info_list.data_source_type
            document.data_source_info = json.dumps(data_source_info)
            document.name = file_name

        # update document name
        if document_data.name:
            document.name = document_data.name
        # update document to be waiting
        document.indexing_status = "waiting"
        document.completed_at = None
        document.processing_started_at = None
        document.parsing_completed_at = None
        document.cleaning_completed_at = None
        document.splitting_completed_at = None
        document.updated_at = datetime.datetime.now(datetime.UTC).replace(tzinfo=None)
        document.created_from = created_from
        document.doc_form = document_data.doc_form
        db.session.add(document)
        db.session.commit()
        # update document segment
        update_params = {DocumentSegment.status: "re_segment"}
        db.session.query(DocumentSegment).filter_by(document_id=document.id).update(update_params)
        db.session.commit()
        # trigger async task
        document_indexing_update_task.delay(document.dataset_id, document.id)
        return document

    @staticmethod
    def save_document_without_dataset_id(tenant_id: str, knowledge_config: KnowledgeConfig, account: Account):
        features = FeatureService.get_features(current_user.current_tenant_id)

        if features.billing.enabled:
            count = 0
            if knowledge_config.data_source.info_list.data_source_type == "upload_file":  # type: ignore
                upload_file_list = (
                    knowledge_config.data_source.info_list.file_info_list.file_ids  # type: ignore
                    if knowledge_config.data_source.info_list.file_info_list  # type: ignore
                    else []
                )
                count = len(upload_file_list)
            elif knowledge_config.data_source.info_list.data_source_type == "notion_import":  # type: ignore
                notion_info_list = knowledge_config.data_source.info_list.notion_info_list  # type: ignore
                if notion_info_list:
                    for notion_info in notion_info_list:
                        count = count + len(notion_info.pages)
            elif knowledge_config.data_source.info_list.data_source_type == "website_crawl":  # type: ignore
                website_info = knowledge_config.data_source.info_list.website_info_list  # type: ignore
                if website_info:
                    count = len(website_info.urls)
            if features.billing.subscription.plan == "sandbox" and count > 1:
                raise ValueError("Your current plan does not support batch upload, please upgrade your plan.")
            batch_upload_limit = int(dify_config.BATCH_UPLOAD_LIMIT)
            if count > batch_upload_limit:
                raise ValueError(f"You have reached the batch upload limit of {batch_upload_limit}.")

            DocumentService.check_documents_upload_quota(count, features)

        dataset_collection_binding_id = None
        retrieval_model = None
        if knowledge_config.indexing_technique == "high_quality":
            dataset_collection_binding = DatasetCollectionBindingService.get_dataset_collection_binding(
                knowledge_config.embedding_model_provider,  # type: ignore
                knowledge_config.embedding_model,  # type: ignore
            )
            dataset_collection_binding_id = dataset_collection_binding.id
        if knowledge_config.retrieval_model:
            retrieval_model = knowledge_config.retrieval_model
        else:
            retrieval_model = RetrievalModel(
                search_method=RetrievalMethod.SEMANTIC_SEARCH.value,
                reranking_enable=False,
                reranking_model=RerankingModel(reranking_provider_name="", reranking_model_name=""),
                top_k=2,
                score_threshold_enabled=False,
            )
        # save dataset
        dataset = Dataset(
            tenant_id=tenant_id,
            name="",
            data_source_type=knowledge_config.data_source.info_list.data_source_type,  # type: ignore
            indexing_technique=knowledge_config.indexing_technique,
            created_by=account.id,
            embedding_model=knowledge_config.embedding_model,
            embedding_model_provider=knowledge_config.embedding_model_provider,
            collection_binding_id=dataset_collection_binding_id,
            retrieval_model=retrieval_model.model_dump() if retrieval_model else None,
        )

        db.session.add(dataset)  # type: ignore
        db.session.flush()

        documents, batch = DocumentService.save_document_with_dataset_id(dataset, knowledge_config, account)

        cut_length = 18
        cut_name = documents[0].name[:cut_length]
        dataset.name = cut_name + "..."
        dataset.description = "useful for when you want to answer queries about the " + documents[0].name
        db.session.commit()

        return dataset, documents, batch

    @classmethod
    def document_create_args_validate(cls, knowledge_config: KnowledgeConfig):
        if not knowledge_config.data_source and not knowledge_config.process_rule:
            raise ValueError("Data source or Process rule is required")
        else:
            if knowledge_config.data_source:
                DocumentService.data_source_args_validate(knowledge_config)
            if knowledge_config.process_rule:
                DocumentService.process_rule_args_validate(knowledge_config)

    @classmethod
    def data_source_args_validate(cls, knowledge_config: KnowledgeConfig):
        if not knowledge_config.data_source:
            raise ValueError("Data source is required")

        if knowledge_config.data_source.info_list.data_source_type not in Document.DATA_SOURCES:
            raise ValueError("Data source type is invalid")

        if not knowledge_config.data_source.info_list:
            raise ValueError("Data source info is required")

        if knowledge_config.data_source.info_list.data_source_type == "upload_file":
            if not knowledge_config.data_source.info_list.file_info_list:
                raise ValueError("File source info is required")
        if knowledge_config.data_source.info_list.data_source_type == "notion_import":
            if not knowledge_config.data_source.info_list.notion_info_list:
                raise ValueError("Notion source info is required")
        if knowledge_config.data_source.info_list.data_source_type == "website_crawl":
            if not knowledge_config.data_source.info_list.website_info_list:
                raise ValueError("Website source info is required")

    @classmethod
    def process_rule_args_validate(cls, knowledge_config: KnowledgeConfig):
        if not knowledge_config.process_rule:
            raise ValueError("Process rule is required")

        if not knowledge_config.process_rule.mode:
            raise ValueError("Process rule mode is required")

        if knowledge_config.process_rule.mode not in DatasetProcessRule.MODES:
            raise ValueError("Process rule mode is invalid")

        if knowledge_config.process_rule.mode == "automatic":
            knowledge_config.process_rule.rules = None
        else:
            if not knowledge_config.process_rule.rules:
                raise ValueError("Process rule rules is required")

            if knowledge_config.process_rule.rules.pre_processing_rules is None:
                raise ValueError("Process rule pre_processing_rules is required")

            unique_pre_processing_rule_dicts = {}
            for pre_processing_rule in knowledge_config.process_rule.rules.pre_processing_rules:
                if not pre_processing_rule.id:
                    raise ValueError("Process rule pre_processing_rules id is required")

                if not isinstance(pre_processing_rule.enabled, bool):
                    raise ValueError("Process rule pre_processing_rules enabled is invalid")

                unique_pre_processing_rule_dicts[pre_processing_rule.id] = pre_processing_rule

            knowledge_config.process_rule.rules.pre_processing_rules = list(unique_pre_processing_rule_dicts.values())

            if not knowledge_config.process_rule.rules.segmentation:
                raise ValueError("Process rule segmentation is required")

            if not knowledge_config.process_rule.rules.segmentation.separator:
                raise ValueError("Process rule segmentation separator is required")

            if not isinstance(knowledge_config.process_rule.rules.segmentation.separator, str):
                raise ValueError("Process rule segmentation separator is invalid")

            if not (
                knowledge_config.process_rule.mode == "hierarchical"
                and knowledge_config.process_rule.rules.parent_mode == "full-doc"
            ):
                if not knowledge_config.process_rule.rules.segmentation.max_tokens:
                    raise ValueError("Process rule segmentation max_tokens is required")

                if not isinstance(knowledge_config.process_rule.rules.segmentation.max_tokens, int):
                    raise ValueError("Process rule segmentation max_tokens is invalid")

    @classmethod
    def estimate_args_validate(cls, args: dict):
        if "info_list" not in args or not args["info_list"]:
            raise ValueError("Data source info is required")

        if not isinstance(args["info_list"], dict):
            raise ValueError("Data info is invalid")

        if "process_rule" not in args or not args["process_rule"]:
            raise ValueError("Process rule is required")

        if not isinstance(args["process_rule"], dict):
            raise ValueError("Process rule is invalid")

        if "mode" not in args["process_rule"] or not args["process_rule"]["mode"]:
            raise ValueError("Process rule mode is required")

        if args["process_rule"]["mode"] not in DatasetProcessRule.MODES:
            raise ValueError("Process rule mode is invalid")

        if args["process_rule"]["mode"] == "automatic":
            args["process_rule"]["rules"] = {}
        else:
            if "rules" not in args["process_rule"] or not args["process_rule"]["rules"]:
                raise ValueError("Process rule rules is required")

            if not isinstance(args["process_rule"]["rules"], dict):
                raise ValueError("Process rule rules is invalid")

            if (
                "pre_processing_rules" not in args["process_rule"]["rules"]
                or args["process_rule"]["rules"]["pre_processing_rules"] is None
            ):
                raise ValueError("Process rule pre_processing_rules is required")

            if not isinstance(args["process_rule"]["rules"]["pre_processing_rules"], list):
                raise ValueError("Process rule pre_processing_rules is invalid")

            unique_pre_processing_rule_dicts = {}
            for pre_processing_rule in args["process_rule"]["rules"]["pre_processing_rules"]:
                if "id" not in pre_processing_rule or not pre_processing_rule["id"]:
                    raise ValueError("Process rule pre_processing_rules id is required")

                if pre_processing_rule["id"] not in DatasetProcessRule.PRE_PROCESSING_RULES:
                    raise ValueError("Process rule pre_processing_rules id is invalid")

                if "enabled" not in pre_processing_rule or pre_processing_rule["enabled"] is None:
                    raise ValueError("Process rule pre_processing_rules enabled is required")

                if not isinstance(pre_processing_rule["enabled"], bool):
                    raise ValueError("Process rule pre_processing_rules enabled is invalid")

                unique_pre_processing_rule_dicts[pre_processing_rule["id"]] = pre_processing_rule

            args["process_rule"]["rules"]["pre_processing_rules"] = list(unique_pre_processing_rule_dicts.values())

            if (
                "segmentation" not in args["process_rule"]["rules"]
                or args["process_rule"]["rules"]["segmentation"] is None
            ):
                raise ValueError("Process rule segmentation is required")

            if not isinstance(args["process_rule"]["rules"]["segmentation"], dict):
                raise ValueError("Process rule segmentation is invalid")

            if (
                "separator" not in args["process_rule"]["rules"]["segmentation"]
                or not args["process_rule"]["rules"]["segmentation"]["separator"]
            ):
                raise ValueError("Process rule segmentation separator is required")

            if not isinstance(args["process_rule"]["rules"]["segmentation"]["separator"], str):
                raise ValueError("Process rule segmentation separator is invalid")

            if (
                "max_tokens" not in args["process_rule"]["rules"]["segmentation"]
                or not args["process_rule"]["rules"]["segmentation"]["max_tokens"]
            ):
                raise ValueError("Process rule segmentation max_tokens is required")

            if not isinstance(args["process_rule"]["rules"]["segmentation"]["max_tokens"], int):
                raise ValueError("Process rule segmentation max_tokens is invalid")

    @staticmethod
    def batch_update_document_status(dataset: Dataset, document_ids: list[str], action: str, user):
        """
        Batch update document status.

        Args:
            dataset (Dataset): The dataset object
            document_ids (list[str]): List of document IDs to update
            action (str): Action to perform (enable, disable, archive, un_archive)
            user: Current user performing the action

        Raises:
            DocumentIndexingError: If document is being indexed or not in correct state
            ValueError: If action is invalid
        """
        if not document_ids:
            return

        # Early validation of action parameter
        valid_actions = ["enable", "disable", "archive", "un_archive"]
        if action not in valid_actions:
            raise ValueError(f"Invalid action: {action}. Must be one of {valid_actions}")

        documents_to_update = []

        # First pass: validate all documents and prepare updates
        for document_id in document_ids:
            document = DocumentService.get_document(dataset.id, document_id)
            if not document:
                continue

            # Check if document is being indexed
            indexing_cache_key = f"document_{document.id}_indexing"
            cache_result = redis_client.get(indexing_cache_key)
            if cache_result is not None:
                raise DocumentIndexingError(f"Document:{document.name} is being indexed, please try again later")

            # Prepare update based on action
            update_info = DocumentService._prepare_document_status_update(document, action, user)
            if update_info:
                documents_to_update.append(update_info)

        # Second pass: apply all updates in a single transaction
        if documents_to_update:
            try:
                for update_info in documents_to_update:
                    document = update_info["document"]
                    updates = update_info["updates"]

                    # Apply updates to the document
                    for field, value in updates.items():
                        setattr(document, field, value)

                    db.session.add(document)

                # Batch commit all changes
                db.session.commit()
            except Exception as e:
                # Rollback on any error
                db.session.rollback()
                raise e
            # Execute async tasks and set Redis cache after successful commit
            # propagation_error is used to capture any errors for submitting async task execution
            propagation_error = None
            for update_info in documents_to_update:
                try:
                    # Execute async tasks after successful commit
                    if update_info["async_task"]:
                        task_info = update_info["async_task"]
                        task_func = task_info["function"]
                        task_args = task_info["args"]
                        task_func.delay(*task_args)
                except Exception as e:
                    # Log the error but do not rollback the transaction
                    logging.exception(f"Error executing async task for document {update_info['document'].id}")
                    # don't raise the error immediately, but capture it for later
                    propagation_error = e
                try:
                    # Set Redis cache if needed after successful commit
                    if update_info["set_cache"]:
                        document = update_info["document"]
                        indexing_cache_key = f"document_{document.id}_indexing"
                        redis_client.setex(indexing_cache_key, 600, 1)
                except Exception as e:
                    # Log the error but do not rollback the transaction
                    logging.exception(f"Error setting cache for document {update_info['document'].id}")
            # Raise any propagation error after all updates
            if propagation_error:
                raise propagation_error

    @staticmethod
    def _prepare_document_status_update(document, action: str, user):
        """
        Prepare document status update information.

        Args:
            document: Document object to update
            action: Action to perform
            user: Current user

        Returns:
            dict: Update information or None if no update needed
        """
        now = datetime.datetime.now(datetime.UTC).replace(tzinfo=None)

        if action == "enable":
            return DocumentService._prepare_enable_update(document, now)
        elif action == "disable":
            return DocumentService._prepare_disable_update(document, user, now)
        elif action == "archive":
            return DocumentService._prepare_archive_update(document, user, now)
        elif action == "un_archive":
            return DocumentService._prepare_unarchive_update(document, now)

        return None

    @staticmethod
    def _prepare_enable_update(document, now):
        """Prepare updates for enabling a document."""
        if document.enabled:
            return None

        return {
            "document": document,
            "updates": {"enabled": True, "disabled_at": None, "disabled_by": None, "updated_at": now},
            "async_task": {"function": add_document_to_index_task, "args": [document.id]},
            "set_cache": True,
        }

    @staticmethod
    def _prepare_disable_update(document, user, now):
        """Prepare updates for disabling a document."""
        if not document.completed_at or document.indexing_status != "completed":
            raise DocumentIndexingError(f"Document: {document.name} is not completed.")

        if not document.enabled:
            return None

        return {
            "document": document,
            "updates": {"enabled": False, "disabled_at": now, "disabled_by": user.id, "updated_at": now},
            "async_task": {"function": remove_document_from_index_task, "args": [document.id]},
            "set_cache": True,
        }

    @staticmethod
    def _prepare_archive_update(document, user, now):
        """Prepare updates for archiving a document."""
        if document.archived:
            return None

        update_info = {
            "document": document,
            "updates": {"archived": True, "archived_at": now, "archived_by": user.id, "updated_at": now},
            "async_task": None,
            "set_cache": False,
        }

        # Only set async task and cache if document is currently enabled
        if document.enabled:
            update_info["async_task"] = {"function": remove_document_from_index_task, "args": [document.id]}
            update_info["set_cache"] = True

        return update_info

    @staticmethod
    def _prepare_unarchive_update(document, now):
        """Prepare updates for unarchiving a document."""
        if not document.archived:
            return None

        update_info = {
            "document": document,
            "updates": {"archived": False, "archived_at": None, "archived_by": None, "updated_at": now},
            "async_task": None,
            "set_cache": False,
        }

        # Only re-index if the document is currently enabled
        if document.enabled:
            update_info["async_task"] = {"function": add_document_to_index_task, "args": [document.id]}
            update_info["set_cache"] = True

        return update_info


class SegmentService:
    @classmethod
    def segment_create_args_validate(cls, args: dict, document: Document):
        if document.doc_form == "qa_model":
            if "answer" not in args or not args["answer"]:
                raise ValueError("Answer is required")
            if not args["answer"].strip():
                raise ValueError("Answer is empty")
        if "content" not in args or not args["content"] or not args["content"].strip():
            raise ValueError("Content is empty")

    @classmethod
    def create_segment(cls, args: dict, document: Document, dataset: Dataset):
        content = args["content"]
        doc_id = str(uuid.uuid4())
        segment_hash = helper.generate_text_hash(content)
        tokens = 0
        if dataset.indexing_technique == "high_quality":
            model_manager = ModelManager()
            embedding_model = model_manager.get_model_instance(
                tenant_id=current_user.current_tenant_id,
                provider=dataset.embedding_model_provider,
                model_type=ModelType.TEXT_EMBEDDING,
                model=dataset.embedding_model,
            )
            # calc embedding use tokens
            tokens = embedding_model.get_text_embedding_num_tokens(texts=[content])[0]
        lock_name = "add_segment_lock_document_id_{}".format(document.id)
        with redis_client.lock(lock_name, timeout=600):
            max_position = (
                db.session.query(func.max(DocumentSegment.position))
                .filter(DocumentSegment.document_id == document.id)
                .scalar()
            )
            segment_document = DocumentSegment(
                tenant_id=current_user.current_tenant_id,
                dataset_id=document.dataset_id,
                document_id=document.id,
                index_node_id=doc_id,
                index_node_hash=segment_hash,
                position=max_position + 1 if max_position else 1,
                content=content,
                word_count=len(content),
                tokens=tokens,
                status="completed",
                indexing_at=datetime.datetime.now(datetime.UTC).replace(tzinfo=None),
                completed_at=datetime.datetime.now(datetime.UTC).replace(tzinfo=None),
                created_by=current_user.id,
            )
            if document.doc_form == "qa_model":
                segment_document.word_count += len(args["answer"])
                segment_document.answer = args["answer"]

            db.session.add(segment_document)
            # update document word count
            document.word_count += segment_document.word_count
            db.session.add(document)
            db.session.commit()

            # save vector index
            try:
                VectorService.create_segments_vector([args["keywords"]], [segment_document], dataset, document.doc_form)
            except Exception as e:
                logging.exception("create segment index failed")
                segment_document.enabled = False
                segment_document.disabled_at = datetime.datetime.now(datetime.UTC).replace(tzinfo=None)
                segment_document.status = "error"
                segment_document.error = str(e)
                db.session.commit()
            segment = db.session.query(DocumentSegment).filter(DocumentSegment.id == segment_document.id).first()
            return segment

    @classmethod
    def multi_create_segment(cls, segments: list, document: Document, dataset: Dataset):
        lock_name = "multi_add_segment_lock_document_id_{}".format(document.id)
        increment_word_count = 0
        with redis_client.lock(lock_name, timeout=600):
            embedding_model = None
            if dataset.indexing_technique == "high_quality":
                model_manager = ModelManager()
                embedding_model = model_manager.get_model_instance(
                    tenant_id=current_user.current_tenant_id,
                    provider=dataset.embedding_model_provider,
                    model_type=ModelType.TEXT_EMBEDDING,
                    model=dataset.embedding_model,
                )
            max_position = (
                db.session.query(func.max(DocumentSegment.position))
                .filter(DocumentSegment.document_id == document.id)
                .scalar()
            )
            pre_segment_data_list = []
            segment_data_list = []
            keywords_list = []
            position = max_position + 1 if max_position else 1
            for segment_item in segments:
                content = segment_item["content"]
                doc_id = str(uuid.uuid4())
                segment_hash = helper.generate_text_hash(content)
                tokens = 0
                if dataset.indexing_technique == "high_quality" and embedding_model:
                    # calc embedding use tokens
                    if document.doc_form == "qa_model":
                        tokens = embedding_model.get_text_embedding_num_tokens(
                            texts=[content + segment_item["answer"]]
                        )[0]
                    else:
                        tokens = embedding_model.get_text_embedding_num_tokens(texts=[content])[0]

                segment_document = DocumentSegment(
                    tenant_id=current_user.current_tenant_id,
                    dataset_id=document.dataset_id,
                    document_id=document.id,
                    index_node_id=doc_id,
                    index_node_hash=segment_hash,
                    position=position,
                    content=content,
                    word_count=len(content),
                    tokens=tokens,
                    keywords=segment_item.get("keywords", []),
                    status="completed",
                    indexing_at=datetime.datetime.now(datetime.UTC).replace(tzinfo=None),
                    completed_at=datetime.datetime.now(datetime.UTC).replace(tzinfo=None),
                    created_by=current_user.id,
                )
                if document.doc_form == "qa_model":
                    segment_document.answer = segment_item["answer"]
                    segment_document.word_count += len(segment_item["answer"])
                increment_word_count += segment_document.word_count
                db.session.add(segment_document)
                segment_data_list.append(segment_document)
                position += 1

                pre_segment_data_list.append(segment_document)
                if "keywords" in segment_item:
                    keywords_list.append(segment_item["keywords"])
                else:
                    keywords_list.append(None)
            # update document word count
            document.word_count += increment_word_count
            db.session.add(document)
            try:
                # save vector index
                VectorService.create_segments_vector(keywords_list, pre_segment_data_list, dataset, document.doc_form)
            except Exception as e:
                logging.exception("create segment index failed")
                for segment_document in segment_data_list:
                    segment_document.enabled = False
                    segment_document.disabled_at = datetime.datetime.now(datetime.UTC).replace(tzinfo=None)
                    segment_document.status = "error"
                    segment_document.error = str(e)
            db.session.commit()
            return segment_data_list

    @classmethod
    def update_segment(cls, args: SegmentUpdateArgs, segment: DocumentSegment, document: Document, dataset: Dataset):
        indexing_cache_key = "segment_{}_indexing".format(segment.id)
        cache_result = redis_client.get(indexing_cache_key)
        if cache_result is not None:
            raise ValueError("Segment is indexing, please try again later")
        if args.enabled is not None:
            action = args.enabled
            if segment.enabled != action:
                if not action:
                    segment.enabled = action
                    segment.disabled_at = datetime.datetime.now(datetime.UTC).replace(tzinfo=None)
                    segment.disabled_by = current_user.id
                    db.session.add(segment)
                    db.session.commit()
                    # Set cache to prevent indexing the same segment multiple times
                    redis_client.setex(indexing_cache_key, 600, 1)
                    disable_segment_from_index_task.delay(segment.id)
                    return segment
        if not segment.enabled:
            if args.enabled is not None:
                if not args.enabled:
                    raise ValueError("Can't update disabled segment")
            else:
                raise ValueError("Can't update disabled segment")
        try:
            word_count_change = segment.word_count
            content = args.content or segment.content
            if segment.content == content:
                segment.word_count = len(content)
                if document.doc_form == "qa_model":
                    segment.answer = args.answer
                    segment.word_count += len(args.answer) if args.answer else 0
                word_count_change = segment.word_count - word_count_change
                keyword_changed = False
                if args.keywords:
                    if Counter(segment.keywords) != Counter(args.keywords):
                        segment.keywords = args.keywords
                        keyword_changed = True
                segment.enabled = True
                segment.disabled_at = None
                segment.disabled_by = None
                db.session.add(segment)
                db.session.commit()
                # update document word count
                if word_count_change != 0:
                    document.word_count = max(0, document.word_count + word_count_change)
                    db.session.add(document)
                # update segment index task
                if document.doc_form == IndexType.PARENT_CHILD_INDEX and args.regenerate_child_chunks:
                    # regenerate child chunks
                    # get embedding model instance
                    if dataset.indexing_technique == "high_quality":
                        # check embedding model setting
                        model_manager = ModelManager()

                        if dataset.embedding_model_provider:
                            embedding_model_instance = model_manager.get_model_instance(
                                tenant_id=dataset.tenant_id,
                                provider=dataset.embedding_model_provider,
                                model_type=ModelType.TEXT_EMBEDDING,
                                model=dataset.embedding_model,
                            )
                        else:
                            embedding_model_instance = model_manager.get_default_model_instance(
                                tenant_id=dataset.tenant_id,
                                model_type=ModelType.TEXT_EMBEDDING,
                            )
                    else:
                        raise ValueError("The knowledge base index technique is not high quality!")
                    # get the process rule
                    processing_rule = (
                        db.session.query(DatasetProcessRule)
                        .filter(DatasetProcessRule.id == document.dataset_process_rule_id)
                        .first()
                    )
                    if not processing_rule:
                        raise ValueError("No processing rule found.")
                    VectorService.generate_child_chunks(
                        segment, document, dataset, embedding_model_instance, processing_rule, True
                    )
                elif document.doc_form in (IndexType.PARAGRAPH_INDEX, IndexType.QA_INDEX):
                    if args.enabled or keyword_changed:
                        # update segment vector index
                        VectorService.update_segment_vector(args.keywords, segment, dataset)
            else:
                segment_hash = helper.generate_text_hash(content)
                tokens = 0
                if dataset.indexing_technique == "high_quality":
                    model_manager = ModelManager()
                    embedding_model = model_manager.get_model_instance(
                        tenant_id=current_user.current_tenant_id,
                        provider=dataset.embedding_model_provider,
                        model_type=ModelType.TEXT_EMBEDDING,
                        model=dataset.embedding_model,
                    )

                    # calc embedding use tokens
                    if document.doc_form == "qa_model":
                        tokens = embedding_model.get_text_embedding_num_tokens(texts=[content + segment.answer])[0]
                    else:
                        tokens = embedding_model.get_text_embedding_num_tokens(texts=[content])[0]
                segment.content = content
                segment.index_node_hash = segment_hash
                segment.word_count = len(content)
                segment.tokens = tokens
                segment.status = "completed"
                segment.indexing_at = datetime.datetime.now(datetime.UTC).replace(tzinfo=None)
                segment.completed_at = datetime.datetime.now(datetime.UTC).replace(tzinfo=None)
                segment.updated_by = current_user.id
                segment.updated_at = datetime.datetime.now(datetime.UTC).replace(tzinfo=None)
                segment.enabled = True
                segment.disabled_at = None
                segment.disabled_by = None
                if document.doc_form == "qa_model":
                    segment.answer = args.answer
                    segment.word_count += len(args.answer) if args.answer else 0
                word_count_change = segment.word_count - word_count_change
                # update document word count
                if word_count_change != 0:
                    document.word_count = max(0, document.word_count + word_count_change)
                    db.session.add(document)
                db.session.add(segment)
                db.session.commit()
                if document.doc_form == IndexType.PARENT_CHILD_INDEX and args.regenerate_child_chunks:
                    # get embedding model instance
                    if dataset.indexing_technique == "high_quality":
                        # check embedding model setting
                        model_manager = ModelManager()

                        if dataset.embedding_model_provider:
                            embedding_model_instance = model_manager.get_model_instance(
                                tenant_id=dataset.tenant_id,
                                provider=dataset.embedding_model_provider,
                                model_type=ModelType.TEXT_EMBEDDING,
                                model=dataset.embedding_model,
                            )
                        else:
                            embedding_model_instance = model_manager.get_default_model_instance(
                                tenant_id=dataset.tenant_id,
                                model_type=ModelType.TEXT_EMBEDDING,
                            )
                    else:
                        raise ValueError("The knowledge base index technique is not high quality!")
                    # get the process rule
                    processing_rule = (
                        db.session.query(DatasetProcessRule)
                        .filter(DatasetProcessRule.id == document.dataset_process_rule_id)
                        .first()
                    )
                    if not processing_rule:
                        raise ValueError("No processing rule found.")
                    VectorService.generate_child_chunks(
                        segment, document, dataset, embedding_model_instance, processing_rule, True
                    )
                elif document.doc_form in (IndexType.PARAGRAPH_INDEX, IndexType.QA_INDEX):
                    # update segment vector index
                    VectorService.update_segment_vector(args.keywords, segment, dataset)

        except Exception as e:
            logging.exception("update segment index failed")
            segment.enabled = False
            segment.disabled_at = datetime.datetime.now(datetime.UTC).replace(tzinfo=None)
            segment.status = "error"
            segment.error = str(e)
            db.session.commit()
        new_segment = db.session.query(DocumentSegment).filter(DocumentSegment.id == segment.id).first()
        return new_segment

    @classmethod
    def delete_segment(cls, segment: DocumentSegment, document: Document, dataset: Dataset):
        indexing_cache_key = "segment_{}_delete_indexing".format(segment.id)
        cache_result = redis_client.get(indexing_cache_key)
        if cache_result is not None:
            raise ValueError("Segment is deleting.")

        # enabled segment need to delete index
        if segment.enabled:
            # send delete segment index task
            redis_client.setex(indexing_cache_key, 600, 1)
            delete_segment_from_index_task.delay([segment.index_node_id], dataset.id, document.id)
        db.session.delete(segment)
        # update document word count
        document.word_count -= segment.word_count
        db.session.add(document)
        db.session.commit()

    @classmethod
    def delete_segments(cls, segment_ids: list, document: Document, dataset: Dataset):
        index_node_ids = (
            db.session.query(DocumentSegment)
            .with_entities(DocumentSegment.index_node_id)
            .filter(
                DocumentSegment.id.in_(segment_ids),
                DocumentSegment.dataset_id == dataset.id,
                DocumentSegment.document_id == document.id,
                DocumentSegment.tenant_id == current_user.current_tenant_id,
            )
            .all()
        )
        index_node_ids = [index_node_id[0] for index_node_id in index_node_ids]

        delete_segment_from_index_task.delay(index_node_ids, dataset.id, document.id)
        db.session.query(DocumentSegment).filter(DocumentSegment.id.in_(segment_ids)).delete()
        db.session.commit()

    @classmethod
    def update_segments_status(cls, segment_ids: list, action: str, dataset: Dataset, document: Document):
        if action == "enable":
            segments = (
                db.session.query(DocumentSegment)
                .filter(
                    DocumentSegment.id.in_(segment_ids),
                    DocumentSegment.dataset_id == dataset.id,
                    DocumentSegment.document_id == document.id,
                    DocumentSegment.enabled == False,
                )
                .all()
            )
            if not segments:
                return
            real_deal_segmment_ids = []
            for segment in segments:
                indexing_cache_key = "segment_{}_indexing".format(segment.id)
                cache_result = redis_client.get(indexing_cache_key)
                if cache_result is not None:
                    continue
                segment.enabled = True
                segment.disabled_at = None
                segment.disabled_by = None
                db.session.add(segment)
                real_deal_segmment_ids.append(segment.id)
            db.session.commit()

            enable_segments_to_index_task.delay(real_deal_segmment_ids, dataset.id, document.id)
        elif action == "disable":
            segments = (
                db.session.query(DocumentSegment)
                .filter(
                    DocumentSegment.id.in_(segment_ids),
                    DocumentSegment.dataset_id == dataset.id,
                    DocumentSegment.document_id == document.id,
                    DocumentSegment.enabled == True,
                )
                .all()
            )
            if not segments:
                return
            real_deal_segmment_ids = []
            for segment in segments:
                indexing_cache_key = "segment_{}_indexing".format(segment.id)
                cache_result = redis_client.get(indexing_cache_key)
                if cache_result is not None:
                    continue
                segment.enabled = False
                segment.disabled_at = datetime.datetime.now(datetime.UTC).replace(tzinfo=None)
                segment.disabled_by = current_user.id
                db.session.add(segment)
                real_deal_segmment_ids.append(segment.id)
            db.session.commit()

            disable_segments_from_index_task.delay(real_deal_segmment_ids, dataset.id, document.id)
        else:
            raise InvalidActionError()

    @classmethod
    def create_child_chunk(
        cls, content: str, segment: DocumentSegment, document: Document, dataset: Dataset
    ) -> ChildChunk:
        lock_name = "add_child_lock_{}".format(segment.id)
        with redis_client.lock(lock_name, timeout=20):
            index_node_id = str(uuid.uuid4())
            index_node_hash = helper.generate_text_hash(content)
            child_chunk_count = (
                db.session.query(ChildChunk)
                .filter(
                    ChildChunk.tenant_id == current_user.current_tenant_id,
                    ChildChunk.dataset_id == dataset.id,
                    ChildChunk.document_id == document.id,
                    ChildChunk.segment_id == segment.id,
                )
                .count()
            )
            max_position = (
                db.session.query(func.max(ChildChunk.position))
                .filter(
                    ChildChunk.tenant_id == current_user.current_tenant_id,
                    ChildChunk.dataset_id == dataset.id,
                    ChildChunk.document_id == document.id,
                    ChildChunk.segment_id == segment.id,
                )
                .scalar()
            )
            child_chunk = ChildChunk(
                tenant_id=current_user.current_tenant_id,
                dataset_id=dataset.id,
                document_id=document.id,
                segment_id=segment.id,
                position=max_position + 1 if max_position else 1,
                index_node_id=index_node_id,
                index_node_hash=index_node_hash,
                content=content,
                word_count=len(content),
                type="customized",
                created_by=current_user.id,
            )
            db.session.add(child_chunk)
            # save vector index
            try:
                VectorService.create_child_chunk_vector(child_chunk, dataset)
            except Exception as e:
                logging.exception("create child chunk index failed")
                db.session.rollback()
                raise ChildChunkIndexingError(str(e))
            db.session.commit()

            return child_chunk

    @classmethod
    def update_child_chunks(
        cls,
        child_chunks_update_args: list[ChildChunkUpdateArgs],
        segment: DocumentSegment,
        document: Document,
        dataset: Dataset,
    ) -> list[ChildChunk]:
        child_chunks = (
            db.session.query(ChildChunk)
            .filter(
                ChildChunk.dataset_id == dataset.id,
                ChildChunk.document_id == document.id,
                ChildChunk.segment_id == segment.id,
            )
            .all()
        )
        child_chunks_map = {chunk.id: chunk for chunk in child_chunks}

        new_child_chunks, update_child_chunks, delete_child_chunks, new_child_chunks_args = [], [], [], []

        for child_chunk_update_args in child_chunks_update_args:
            if child_chunk_update_args.id:
                child_chunk = child_chunks_map.pop(child_chunk_update_args.id, None)
                if child_chunk:
                    if child_chunk.content != child_chunk_update_args.content:
                        child_chunk.content = child_chunk_update_args.content
                        child_chunk.word_count = len(child_chunk.content)
                        child_chunk.updated_by = current_user.id
                        child_chunk.updated_at = datetime.datetime.now(datetime.UTC).replace(tzinfo=None)
                        child_chunk.type = "customized"
                        update_child_chunks.append(child_chunk)
            else:
                new_child_chunks_args.append(child_chunk_update_args)
        if child_chunks_map:
            delete_child_chunks = list(child_chunks_map.values())
        try:
            if update_child_chunks:
                db.session.bulk_save_objects(update_child_chunks)

            if delete_child_chunks:
                for child_chunk in delete_child_chunks:
                    db.session.delete(child_chunk)
            if new_child_chunks_args:
                child_chunk_count = len(child_chunks)
                for position, args in enumerate(new_child_chunks_args, start=child_chunk_count + 1):
                    index_node_id = str(uuid.uuid4())
                    index_node_hash = helper.generate_text_hash(args.content)
                    child_chunk = ChildChunk(
                        tenant_id=current_user.current_tenant_id,
                        dataset_id=dataset.id,
                        document_id=document.id,
                        segment_id=segment.id,
                        position=position,
                        index_node_id=index_node_id,
                        index_node_hash=index_node_hash,
                        content=args.content,
                        word_count=len(args.content),
                        type="customized",
                        created_by=current_user.id,
                    )

                    db.session.add(child_chunk)
                    db.session.flush()
                    new_child_chunks.append(child_chunk)
            VectorService.update_child_chunk_vector(new_child_chunks, update_child_chunks, delete_child_chunks, dataset)
            db.session.commit()
        except Exception as e:
            logging.exception("update child chunk index failed")
            db.session.rollback()
            raise ChildChunkIndexingError(str(e))
        return sorted(new_child_chunks + update_child_chunks, key=lambda x: x.position)

    @classmethod
    def update_child_chunk(
        cls,
        content: str,
        child_chunk: ChildChunk,
        segment: DocumentSegment,
        document: Document,
        dataset: Dataset,
    ) -> ChildChunk:
        try:
            child_chunk.content = content
            child_chunk.word_count = len(content)
            child_chunk.updated_by = current_user.id
            child_chunk.updated_at = datetime.datetime.now(datetime.UTC).replace(tzinfo=None)
            child_chunk.type = "customized"
            db.session.add(child_chunk)
            VectorService.update_child_chunk_vector([], [child_chunk], [], dataset)
            db.session.commit()
        except Exception as e:
            logging.exception("update child chunk index failed")
            db.session.rollback()
            raise ChildChunkIndexingError(str(e))
        return child_chunk

    @classmethod
    def delete_child_chunk(cls, child_chunk: ChildChunk, dataset: Dataset):
        db.session.delete(child_chunk)
        try:
            VectorService.delete_child_chunk_vector(child_chunk, dataset)
        except Exception as e:
            logging.exception("delete child chunk index failed")
            db.session.rollback()
            raise ChildChunkDeleteIndexError(str(e))
        db.session.commit()

    @classmethod
    def get_child_chunks(
        cls, segment_id: str, document_id: str, dataset_id: str, page: int, limit: int, keyword: Optional[str] = None
    ):
        query = (
            select(ChildChunk)
            .filter_by(
                tenant_id=current_user.current_tenant_id,
                dataset_id=dataset_id,
                document_id=document_id,
                segment_id=segment_id,
            )
            .order_by(ChildChunk.position.asc())
        )
        if keyword:
            query = query.where(ChildChunk.content.ilike(f"%{keyword}%"))
        return db.paginate(select=query, page=page, per_page=limit, max_per_page=100, error_out=False)

    @classmethod
    def get_child_chunk_by_id(cls, child_chunk_id: str, tenant_id: str) -> Optional[ChildChunk]:
        """Get a child chunk by its ID."""
        result = (
            db.session.query(ChildChunk)
            .filter(ChildChunk.id == child_chunk_id, ChildChunk.tenant_id == tenant_id)
            .first()
        )
        return result if isinstance(result, ChildChunk) else None

    @classmethod
    def get_segments(
        cls,
        document_id: str,
        tenant_id: str,
        status_list: list[str] | None = None,
        keyword: str | None = None,
        page: int = 1,
        limit: int = 20,
    ):
        """Get segments for a document with optional filtering."""
        query = select(DocumentSegment).filter(
            DocumentSegment.document_id == document_id, DocumentSegment.tenant_id == tenant_id
        )

        if status_list:
            query = query.filter(DocumentSegment.status.in_(status_list))

        if keyword:
            query = query.filter(DocumentSegment.content.ilike(f"%{keyword}%"))

        query = query.order_by(DocumentSegment.position.asc())
        paginated_segments = db.paginate(select=query, page=page, per_page=limit, max_per_page=100, error_out=False)

        return paginated_segments.items, paginated_segments.total

    @classmethod
    def update_segment_by_id(
        cls, tenant_id: str, dataset_id: str, document_id: str, segment_id: str, segment_data: dict, user_id: str
    ) -> tuple[DocumentSegment, Document]:
        """Update a segment by its ID with validation and checks."""
        # check dataset
        dataset = db.session.query(Dataset).filter(Dataset.tenant_id == tenant_id, Dataset.id == dataset_id).first()
        if not dataset:
            raise NotFound("Dataset not found.")

        # check user's model setting
        DatasetService.check_dataset_model_setting(dataset)

        # check document
        document = DocumentService.get_document(dataset_id, document_id)
        if not document:
            raise NotFound("Document not found.")

        # check embedding model setting if high quality
        if dataset.indexing_technique == "high_quality":
            try:
                model_manager = ModelManager()
                model_manager.get_model_instance(
                    tenant_id=user_id,
                    provider=dataset.embedding_model_provider,
                    model_type=ModelType.TEXT_EMBEDDING,
                    model=dataset.embedding_model,
                )
            except LLMBadRequestError:
                raise ValueError(
                    "No Embedding Model available. Please configure a valid provider in the Settings -> Model Provider."
                )
            except ProviderTokenNotInitError as ex:
                raise ValueError(ex.description)

        # check segment
        segment = (
            db.session.query(DocumentSegment)
            .filter(DocumentSegment.id == segment_id, DocumentSegment.tenant_id == user_id)
            .first()
        )
        if not segment:
            raise NotFound("Segment not found.")

        # validate and update segment
        cls.segment_create_args_validate(segment_data, document)
        updated_segment = cls.update_segment(SegmentUpdateArgs(**segment_data), segment, document, dataset)

        return updated_segment, document

    @classmethod
    def get_segment_by_id(cls, segment_id: str, tenant_id: str) -> Optional[DocumentSegment]:
        """Get a segment by its ID."""
        result = (
            db.session.query(DocumentSegment)
            .filter(DocumentSegment.id == segment_id, DocumentSegment.tenant_id == tenant_id)
            .first()
        )
        return result if isinstance(result, DocumentSegment) else None


class DatasetCollectionBindingService:
    @classmethod
    def get_dataset_collection_binding(
        cls, provider_name: str, model_name: str, collection_type: str = "dataset"
    ) -> DatasetCollectionBinding:
        dataset_collection_binding = (
            db.session.query(DatasetCollectionBinding)
            .filter(
                DatasetCollectionBinding.provider_name == provider_name,
                DatasetCollectionBinding.model_name == model_name,
                DatasetCollectionBinding.type == collection_type,
            )
            .order_by(DatasetCollectionBinding.created_at)
            .first()
        )

        if not dataset_collection_binding:
            dataset_collection_binding = DatasetCollectionBinding(
                provider_name=provider_name,
                model_name=model_name,
                collection_name=Dataset.gen_collection_name_by_id(str(uuid.uuid4())),
                type=collection_type,
            )
            db.session.add(dataset_collection_binding)
            db.session.commit()
        return dataset_collection_binding

    @classmethod
    def get_dataset_collection_binding_by_id_and_type(
        cls, collection_binding_id: str, collection_type: str = "dataset"
    ) -> DatasetCollectionBinding:
        dataset_collection_binding = (
            db.session.query(DatasetCollectionBinding)
            .filter(
                DatasetCollectionBinding.id == collection_binding_id, DatasetCollectionBinding.type == collection_type
            )
            .order_by(DatasetCollectionBinding.created_at)
            .first()
        )
        if not dataset_collection_binding:
            raise ValueError("Dataset collection binding not found")

        return dataset_collection_binding


class DatasetPermissionService:
    @classmethod
    def get_dataset_partial_member_list(cls, dataset_id):
        user_list_query = (
            db.session.query(
                DatasetPermission.account_id,
            )
            .filter(DatasetPermission.dataset_id == dataset_id)
            .all()
        )

        user_list = []
        for user in user_list_query:
            user_list.append(user.account_id)

        return user_list

    @classmethod
    def update_partial_member_list(cls, tenant_id, dataset_id, user_list):
        try:
            db.session.query(DatasetPermission).filter(DatasetPermission.dataset_id == dataset_id).delete()
            permissions = []
            for user in user_list:
                permission = DatasetPermission(
                    tenant_id=tenant_id,
                    dataset_id=dataset_id,
                    account_id=user["user_id"],
                )
                permissions.append(permission)

            db.session.add_all(permissions)
            db.session.commit()
        except Exception as e:
            db.session.rollback()
            raise e

    @classmethod
    def check_permission(cls, user, dataset, requested_permission, requested_partial_member_list):
        if not user.is_dataset_editor:
            raise NoPermissionError("User does not have permission to edit this dataset.")

        if user.is_dataset_operator and dataset.permission != requested_permission:
            raise NoPermissionError("Dataset operators cannot change the dataset permissions.")

        if user.is_dataset_operator and requested_permission == "partial_members":
            if not requested_partial_member_list:
                raise ValueError("Partial member list is required when setting to partial members.")

            local_member_list = cls.get_dataset_partial_member_list(dataset.id)
            request_member_list = [user["user_id"] for user in requested_partial_member_list]
            if set(local_member_list) != set(request_member_list):
                raise ValueError("Dataset operators cannot change the dataset permissions.")

    @classmethod
    def clear_partial_member_list(cls, dataset_id):
        try:
            db.session.query(DatasetPermission).filter(DatasetPermission.dataset_id == dataset_id).delete()
            db.session.commit()
        except Exception as e:
            db.session.rollback()
            raise e<|MERGE_RESOLUTION|>--- conflicted
+++ resolved
@@ -345,48 +345,26 @@
         if not dataset:
             raise ValueError("Dataset not found")
 
+        #  check if dataset name is exists
+        if (
+            db.session.query(Dataset)
+                .filter(
+                Dataset.id != dataset_id,
+                Dataset.name == data.get("name", dataset.name),
+                Dataset.tenant_id == dataset.tenant_id,
+            )
+            .first()
+        ):
+            raise ValueError("Dataset name already exists")
+
         # Verify user has permission to update this dataset
         DatasetService.check_dataset_permission(dataset, user)
 
         # Handle external dataset updates
         if dataset.provider == "external":
-<<<<<<< HEAD
-            external_retrieval_model = data.get("external_retrieval_model", None)
-            if external_retrieval_model:
-                dataset.retrieval_model = external_retrieval_model
-            dataset.name = data.get("name", dataset.name)
-            #  check if dataset name is exists
-            if (
-                db.session.query(Dataset)
-                .filter(
-                    Dataset.id != dataset_id,
-                    Dataset.name == dataset.name,
-                    Dataset.tenant_id == dataset.tenant_id,
-                )
-                .first()
-            ):
-                raise ValueError("Dataset name already exists")
-            dataset.description = data.get("description", "")
-            permission = data.get("permission")
-            if permission:
-                dataset.permission = permission
-            external_knowledge_id = data.get("external_knowledge_id", None)
-            db.session.add(dataset)
-            if not external_knowledge_id:
-                raise ValueError("External knowledge id is required.")
-            external_knowledge_api_id = data.get("external_knowledge_api_id", None)
-            if not external_knowledge_api_id:
-                raise ValueError("External knowledge api id is required.")
-
-            with Session(db.engine) as session:
-                external_knowledge_binding = (
-                    session.query(ExternalKnowledgeBindings).filter_by(dataset_id=dataset_id).first()
-                )
-=======
             return DatasetService._update_external_dataset(dataset, data, user)
         else:
             return DatasetService._update_internal_dataset(dataset, data, user)
->>>>>>> 164e5481
 
     @staticmethod
     def _update_external_dataset(dataset, data, user):
@@ -436,12 +414,6 @@
 
         return dataset
 
-<<<<<<< HEAD
-            # update icon info
-            if data.get("icon_info"):
-                filtered_data["icon_info"] = data.get("icon_info")
-            db.session.query(Dataset).filter_by(id=dataset_id).update(filtered_data)
-=======
     @staticmethod
     def _update_external_knowledge_binding(dataset_id, external_knowledge_id, external_knowledge_api_id):
         """
@@ -499,6 +471,9 @@
         filtered_data["updated_at"] = datetime.datetime.now(datetime.UTC).replace(tzinfo=None)
         # update Retrieval model
         filtered_data["retrieval_model"] = data["retrieval_model"]
+        # update icon info
+        if data.get("icon_info"):
+            filtered_data["icon_info"] = data.get("icon_info")
 
         # Update dataset in database
         db.session.query(Dataset).filter_by(id=dataset.id).update(filtered_data)
@@ -507,12 +482,187 @@
         # Trigger vector index task if indexing technique changed
         if action:
             deal_dataset_vector_index_task.delay(dataset.id, action)
->>>>>>> 164e5481
 
         return dataset
 
     @staticmethod
-<<<<<<< HEAD
+    def _handle_indexing_technique_change(dataset, data, filtered_data):
+        """
+        Handle changes in indexing technique and configure embedding models accordingly.
+
+        Args:
+            dataset: Current dataset object
+            data: Update data dictionary
+            filtered_data: Filtered update data
+
+        Returns:
+            str: Action to perform ('add', 'remove', 'update', or None)
+        """
+        if dataset.indexing_technique != data["indexing_technique"]:
+            if data["indexing_technique"] == "economy":
+                # Remove embedding model configuration for economy mode
+                filtered_data["embedding_model"] = None
+                filtered_data["embedding_model_provider"] = None
+                filtered_data["collection_binding_id"] = None
+                return "remove"
+            elif data["indexing_technique"] == "high_quality":
+                # Configure embedding model for high quality mode
+                DatasetService._configure_embedding_model_for_high_quality(data, filtered_data)
+                return "add"
+        else:
+            # Handle embedding model updates when indexing technique remains the same
+            return DatasetService._handle_embedding_model_update_when_technique_unchanged(dataset, data, filtered_data)
+        return None
+
+    @staticmethod
+    def _configure_embedding_model_for_high_quality(data, filtered_data):
+        """
+        Configure embedding model settings for high quality indexing.
+
+        Args:
+            data: Update data dictionary
+            filtered_data: Filtered update data to modify
+        """
+        try:
+            model_manager = ModelManager()
+            embedding_model = model_manager.get_model_instance(
+                tenant_id=current_user.current_tenant_id,
+                provider=data["embedding_model_provider"],
+                model_type=ModelType.TEXT_EMBEDDING,
+                model=data["embedding_model"],
+            )
+            filtered_data["embedding_model"] = embedding_model.model
+            filtered_data["embedding_model_provider"] = embedding_model.provider
+            dataset_collection_binding = DatasetCollectionBindingService.get_dataset_collection_binding(
+                embedding_model.provider, embedding_model.model
+            )
+            filtered_data["collection_binding_id"] = dataset_collection_binding.id
+        except LLMBadRequestError:
+            raise ValueError(
+                "No Embedding Model available. Please configure a valid provider in the Settings -> Model Provider."
+            )
+        except ProviderTokenNotInitError as ex:
+            raise ValueError(ex.description)
+
+    @staticmethod
+    def _handle_embedding_model_update_when_technique_unchanged(dataset, data, filtered_data):
+        """
+        Handle embedding model updates when indexing technique remains the same.
+
+        Args:
+            dataset: Current dataset object
+            data: Update data dictionary
+            filtered_data: Filtered update data to modify
+
+        Returns:
+            str: Action to perform ('update' or None)
+        """
+        # Skip embedding model checks if not provided in the update request
+        if (
+            "embedding_model_provider" not in data
+            or "embedding_model" not in data
+            or not data.get("embedding_model_provider")
+            or not data.get("embedding_model")
+        ):
+            DatasetService._preserve_existing_embedding_settings(dataset, filtered_data)
+            return None
+        else:
+            return DatasetService._update_embedding_model_settings(dataset, data, filtered_data)
+
+    @staticmethod
+    def _preserve_existing_embedding_settings(dataset, filtered_data):
+        """
+        Preserve existing embedding model settings when not provided in update.
+
+        Args:
+            dataset: Current dataset object
+            filtered_data: Filtered update data to modify
+        """
+        # If the dataset already has embedding model settings, use those
+        if dataset.embedding_model_provider and dataset.embedding_model:
+            filtered_data["embedding_model_provider"] = dataset.embedding_model_provider
+            filtered_data["embedding_model"] = dataset.embedding_model
+            # If collection_binding_id exists, keep it too
+            if dataset.collection_binding_id:
+                filtered_data["collection_binding_id"] = dataset.collection_binding_id
+        # Otherwise, don't try to update embedding model settings at all
+        # Remove these fields from filtered_data if they exist but are None/empty
+        if "embedding_model_provider" in filtered_data and not filtered_data["embedding_model_provider"]:
+            del filtered_data["embedding_model_provider"]
+        if "embedding_model" in filtered_data and not filtered_data["embedding_model"]:
+            del filtered_data["embedding_model"]
+
+    @staticmethod
+    def _update_embedding_model_settings(dataset, data, filtered_data):
+        """
+        Update embedding model settings with new values.
+
+        Args:
+            dataset: Current dataset object
+            data: Update data dictionary
+            filtered_data: Filtered update data to modify
+
+        Returns:
+            str: Action to perform ('update' or None)
+        """
+        try:
+            # Compare current and new model provider settings
+            current_provider_str = (
+                str(ModelProviderID(dataset.embedding_model_provider)) if dataset.embedding_model_provider else None
+            )
+            new_provider_str = (
+                str(ModelProviderID(data["embedding_model_provider"])) if data["embedding_model_provider"] else None
+            )
+
+            # Only update if values are different
+            if current_provider_str != new_provider_str or data["embedding_model"] != dataset.embedding_model:
+                DatasetService._apply_new_embedding_settings(dataset, data, filtered_data)
+                return "update"
+        except LLMBadRequestError:
+            raise ValueError(
+                "No Embedding Model available. Please configure a valid provider in the Settings -> Model Provider."
+            )
+        except ProviderTokenNotInitError as ex:
+            raise ValueError(ex.description)
+        return None
+
+    @staticmethod
+    def _apply_new_embedding_settings(dataset, data, filtered_data):
+        """
+        Apply new embedding model settings to the dataset.
+
+        Args:
+            dataset: Current dataset object
+            data: Update data dictionary
+            filtered_data: Filtered update data to modify
+        """
+        model_manager = ModelManager()
+        try:
+            embedding_model = model_manager.get_model_instance(
+                tenant_id=current_user.current_tenant_id,
+                provider=data["embedding_model_provider"],
+                model_type=ModelType.TEXT_EMBEDDING,
+                model=data["embedding_model"],
+            )
+        except ProviderTokenNotInitError:
+            # If we can't get the embedding model, preserve existing settings
+            if dataset.embedding_model_provider and dataset.embedding_model:
+                filtered_data["embedding_model_provider"] = dataset.embedding_model_provider
+                filtered_data["embedding_model"] = dataset.embedding_model
+                if dataset.collection_binding_id:
+                    filtered_data["collection_binding_id"] = dataset.collection_binding_id
+            # Skip the rest of the embedding model update
+            return
+
+        # Apply new embedding model settings
+        filtered_data["embedding_model"] = embedding_model.model
+        filtered_data["embedding_model_provider"] = embedding_model.provider
+        dataset_collection_binding = DatasetCollectionBindingService.get_dataset_collection_binding(
+            embedding_model.provider, embedding_model.model
+        )
+        filtered_data["collection_binding_id"] = dataset_collection_binding.id
+
+    @staticmethod
     def update_rag_pipeline_dataset_settings(
         session: Session, dataset: Dataset, knowledge_configuration: KnowledgeConfiguration, has_published: bool = False
     ):
@@ -633,183 +783,6 @@
             session.commit()
             if action:
                 deal_dataset_index_update_task.delay(dataset.id, action)
-=======
-    def _handle_indexing_technique_change(dataset, data, filtered_data):
-        """
-        Handle changes in indexing technique and configure embedding models accordingly.
-
-        Args:
-            dataset: Current dataset object
-            data: Update data dictionary
-            filtered_data: Filtered update data
-
-        Returns:
-            str: Action to perform ('add', 'remove', 'update', or None)
-        """
-        if dataset.indexing_technique != data["indexing_technique"]:
-            if data["indexing_technique"] == "economy":
-                # Remove embedding model configuration for economy mode
-                filtered_data["embedding_model"] = None
-                filtered_data["embedding_model_provider"] = None
-                filtered_data["collection_binding_id"] = None
-                return "remove"
-            elif data["indexing_technique"] == "high_quality":
-                # Configure embedding model for high quality mode
-                DatasetService._configure_embedding_model_for_high_quality(data, filtered_data)
-                return "add"
-        else:
-            # Handle embedding model updates when indexing technique remains the same
-            return DatasetService._handle_embedding_model_update_when_technique_unchanged(dataset, data, filtered_data)
-        return None
-
-    @staticmethod
-    def _configure_embedding_model_for_high_quality(data, filtered_data):
-        """
-        Configure embedding model settings for high quality indexing.
-
-        Args:
-            data: Update data dictionary
-            filtered_data: Filtered update data to modify
-        """
-        try:
-            model_manager = ModelManager()
-            embedding_model = model_manager.get_model_instance(
-                tenant_id=current_user.current_tenant_id,
-                provider=data["embedding_model_provider"],
-                model_type=ModelType.TEXT_EMBEDDING,
-                model=data["embedding_model"],
-            )
-            filtered_data["embedding_model"] = embedding_model.model
-            filtered_data["embedding_model_provider"] = embedding_model.provider
-            dataset_collection_binding = DatasetCollectionBindingService.get_dataset_collection_binding(
-                embedding_model.provider, embedding_model.model
-            )
-            filtered_data["collection_binding_id"] = dataset_collection_binding.id
-        except LLMBadRequestError:
-            raise ValueError(
-                "No Embedding Model available. Please configure a valid provider in the Settings -> Model Provider."
-            )
-        except ProviderTokenNotInitError as ex:
-            raise ValueError(ex.description)
-
-    @staticmethod
-    def _handle_embedding_model_update_when_technique_unchanged(dataset, data, filtered_data):
-        """
-        Handle embedding model updates when indexing technique remains the same.
-
-        Args:
-            dataset: Current dataset object
-            data: Update data dictionary
-            filtered_data: Filtered update data to modify
-
-        Returns:
-            str: Action to perform ('update' or None)
-        """
-        # Skip embedding model checks if not provided in the update request
-        if (
-            "embedding_model_provider" not in data
-            or "embedding_model" not in data
-            or not data.get("embedding_model_provider")
-            or not data.get("embedding_model")
-        ):
-            DatasetService._preserve_existing_embedding_settings(dataset, filtered_data)
-            return None
-        else:
-            return DatasetService._update_embedding_model_settings(dataset, data, filtered_data)
-
-    @staticmethod
-    def _preserve_existing_embedding_settings(dataset, filtered_data):
-        """
-        Preserve existing embedding model settings when not provided in update.
-
-        Args:
-            dataset: Current dataset object
-            filtered_data: Filtered update data to modify
-        """
-        # If the dataset already has embedding model settings, use those
-        if dataset.embedding_model_provider and dataset.embedding_model:
-            filtered_data["embedding_model_provider"] = dataset.embedding_model_provider
-            filtered_data["embedding_model"] = dataset.embedding_model
-            # If collection_binding_id exists, keep it too
-            if dataset.collection_binding_id:
-                filtered_data["collection_binding_id"] = dataset.collection_binding_id
-        # Otherwise, don't try to update embedding model settings at all
-        # Remove these fields from filtered_data if they exist but are None/empty
-        if "embedding_model_provider" in filtered_data and not filtered_data["embedding_model_provider"]:
-            del filtered_data["embedding_model_provider"]
-        if "embedding_model" in filtered_data and not filtered_data["embedding_model"]:
-            del filtered_data["embedding_model"]
-
-    @staticmethod
-    def _update_embedding_model_settings(dataset, data, filtered_data):
-        """
-        Update embedding model settings with new values.
-
-        Args:
-            dataset: Current dataset object
-            data: Update data dictionary
-            filtered_data: Filtered update data to modify
-
-        Returns:
-            str: Action to perform ('update' or None)
-        """
-        try:
-            # Compare current and new model provider settings
-            current_provider_str = (
-                str(ModelProviderID(dataset.embedding_model_provider)) if dataset.embedding_model_provider else None
-            )
-            new_provider_str = (
-                str(ModelProviderID(data["embedding_model_provider"])) if data["embedding_model_provider"] else None
-            )
-
-            # Only update if values are different
-            if current_provider_str != new_provider_str or data["embedding_model"] != dataset.embedding_model:
-                DatasetService._apply_new_embedding_settings(dataset, data, filtered_data)
-                return "update"
-        except LLMBadRequestError:
-            raise ValueError(
-                "No Embedding Model available. Please configure a valid provider in the Settings -> Model Provider."
-            )
-        except ProviderTokenNotInitError as ex:
-            raise ValueError(ex.description)
-        return None
-
-    @staticmethod
-    def _apply_new_embedding_settings(dataset, data, filtered_data):
-        """
-        Apply new embedding model settings to the dataset.
-
-        Args:
-            dataset: Current dataset object
-            data: Update data dictionary
-            filtered_data: Filtered update data to modify
-        """
-        model_manager = ModelManager()
-        try:
-            embedding_model = model_manager.get_model_instance(
-                tenant_id=current_user.current_tenant_id,
-                provider=data["embedding_model_provider"],
-                model_type=ModelType.TEXT_EMBEDDING,
-                model=data["embedding_model"],
-            )
-        except ProviderTokenNotInitError:
-            # If we can't get the embedding model, preserve existing settings
-            if dataset.embedding_model_provider and dataset.embedding_model:
-                filtered_data["embedding_model_provider"] = dataset.embedding_model_provider
-                filtered_data["embedding_model"] = dataset.embedding_model
-                if dataset.collection_binding_id:
-                    filtered_data["collection_binding_id"] = dataset.collection_binding_id
-            # Skip the rest of the embedding model update
-            return
-
-        # Apply new embedding model settings
-        filtered_data["embedding_model"] = embedding_model.model
-        filtered_data["embedding_model_provider"] = embedding_model.provider
-        dataset_collection_binding = DatasetCollectionBindingService.get_dataset_collection_binding(
-            embedding_model.provider, embedding_model.model
-        )
-        filtered_data["collection_binding_id"] = dataset_collection_binding.id
->>>>>>> 164e5481
 
     @staticmethod
     def delete_dataset(dataset_id, user):
