import json
import logging
from collections.abc import Mapping, Sequence
from datetime import UTC, datetime
from enum import Enum, StrEnum
from typing import TYPE_CHECKING, Any, Optional, Union
from uuid import uuid4

from flask_login import current_user
from sqlalchemy import orm

from core.file.constants import maybe_file_object
from core.file.models import File
from core.variables import utils as variable_utils
from core.workflow.constants import CONVERSATION_VARIABLE_NODE_ID, SYSTEM_VARIABLE_NODE_ID
from core.workflow.nodes.enums import NodeType
from factories.variable_factory import TypeMismatchError, build_segment_with_type

from ._workflow_exc import NodeNotFoundError, WorkflowDataError

if TYPE_CHECKING:
    from models.model import AppMode

import sqlalchemy as sa
from sqlalchemy import Index, PrimaryKeyConstraint, UniqueConstraint, func
from sqlalchemy.orm import Mapped, declared_attr, mapped_column

from constants import DEFAULT_FILE_NUMBER_LIMITS, HIDDEN_VALUE
from core.helper import encrypter
from core.variables import SecretVariable, Segment, SegmentType, Variable
from factories import variable_factory
from libs import helper

from .account import Account
from .base import Base
from .engine import db
from .enums import CreatorUserRole, DraftVariableType
from .types import EnumText, StringUUID

_logger = logging.getLogger(__name__)

if TYPE_CHECKING:
    from models.model import AppMode


class WorkflowType(Enum):
    """
    Workflow Type Enum
    """

    WORKFLOW = "workflow"
    CHAT = "chat"
    RAG_PIPELINE = "rag-pipeline"

    @classmethod
    def value_of(cls, value: str) -> "WorkflowType":
        """
        Get value of given mode.

        :param value: mode value
        :return: mode
        """
        for mode in cls:
            if mode.value == value:
                return mode
        raise ValueError(f"invalid workflow type value {value}")

    @classmethod
    def from_app_mode(cls, app_mode: Union[str, "AppMode"]) -> "WorkflowType":
        """
        Get workflow type from app mode.

        :param app_mode: app mode
        :return: workflow type
        """
        from models.model import AppMode

        app_mode = app_mode if isinstance(app_mode, AppMode) else AppMode.value_of(app_mode)
        return cls.WORKFLOW if app_mode == AppMode.WORKFLOW else cls.CHAT


class _InvalidGraphDefinitionError(Exception):
    pass


class Workflow(Base):
    """
    Workflow, for `Workflow App` and `Chat App workflow mode`.

    Attributes:

    - id (uuid) Workflow ID, pk
    - tenant_id (uuid) Workspace ID
    - app_id (uuid) App ID
    - type (string) Workflow type

        `workflow` for `Workflow App`

        `chat` for `Chat App workflow mode`

    - version (string) Version

        `draft` for draft version (only one for each app), other for version number (redundant)

    - graph (text) Workflow canvas configuration (JSON)

        The entire canvas configuration JSON, including Node, Edge, and other configurations

        - nodes (array[object]) Node list, see Node Schema

        - edges (array[object]) Edge list, see Edge Schema

    - created_by (uuid) Creator ID
    - created_at (timestamp) Creation time
    - updated_by (uuid) `optional` Last updater ID
    - updated_at (timestamp) `optional` Last update time
    """

    __tablename__ = "workflows"
    __table_args__ = (
        db.PrimaryKeyConstraint("id", name="workflow_pkey"),
        db.Index("workflow_version_idx", "tenant_id", "app_id", "version"),
    )

    id: Mapped[str] = mapped_column(StringUUID, server_default=db.text("uuid_generate_v4()"))
    tenant_id: Mapped[str] = mapped_column(StringUUID, nullable=False)
    app_id: Mapped[str] = mapped_column(StringUUID, nullable=False)
    type: Mapped[str] = mapped_column(db.String(255), nullable=False)
    version: Mapped[str] = mapped_column(db.String(255), nullable=False)
    marked_name: Mapped[str] = mapped_column(default="", server_default="")
    marked_comment: Mapped[str] = mapped_column(default="", server_default="")
    graph: Mapped[str] = mapped_column(sa.Text)
    _features: Mapped[str] = mapped_column("features", sa.TEXT)
    created_by: Mapped[str] = mapped_column(StringUUID, nullable=False)
    created_at: Mapped[datetime] = mapped_column(db.DateTime, nullable=False, server_default=func.current_timestamp())
    updated_by: Mapped[Optional[str]] = mapped_column(StringUUID)
    updated_at: Mapped[datetime] = mapped_column(
        db.DateTime,
        nullable=False,
        default=datetime.now(UTC).replace(tzinfo=None),
        server_onupdate=func.current_timestamp(),
    )
    _environment_variables: Mapped[str] = mapped_column(
        "environment_variables", db.Text, nullable=False, server_default="{}"
    )
    _conversation_variables: Mapped[str] = mapped_column(
        "conversation_variables", db.Text, nullable=False, server_default="{}"
    )
    _rag_pipeline_variables: Mapped[str] = mapped_column(
        "rag_pipeline_variables", db.Text, nullable=False, server_default="{}"
    )

    VERSION_DRAFT = "draft"

    @classmethod
    def new(
        cls,
        *,
        tenant_id: str,
        app_id: str,
        type: str,
        version: str,
        graph: str,
        features: str,
        created_by: str,
        environment_variables: Sequence[Variable],
        conversation_variables: Sequence[Variable],
        rag_pipeline_variables: list[dict],
        marked_name: str = "",
        marked_comment: str = "",
    ) -> "Workflow":
        workflow = Workflow()
        workflow.id = str(uuid4())
        workflow.tenant_id = tenant_id
        workflow.app_id = app_id
        workflow.type = type
        workflow.version = version
        workflow.graph = graph
        workflow.features = features
        workflow.created_by = created_by
        workflow.environment_variables = environment_variables or []
        workflow.conversation_variables = conversation_variables or []
        workflow.rag_pipeline_variables = rag_pipeline_variables or []
        workflow.marked_name = marked_name
        workflow.marked_comment = marked_comment
        workflow.created_at = datetime.now(UTC).replace(tzinfo=None)
        workflow.updated_at = workflow.created_at
        return workflow

    @property
    def created_by_account(self):
        return db.session.get(Account, self.created_by)

    @property
    def updated_by_account(self):
        return db.session.get(Account, self.updated_by) if self.updated_by else None

    @property
    def graph_dict(self) -> Mapping[str, Any]:
        # TODO(QuantumGhost): Consider caching `graph_dict` to avoid repeated JSON decoding.
        #
        # Using `functools.cached_property` could help, but some code in the codebase may
        # modify the returned dict, which can cause issues elsewhere.
        #
        # For example, changing this property to a cached property led to errors like the
        # following when single stepping an `Iteration` node:
        #
        #     Root node id 1748401971780start not found in the graph
        #
        # There is currently no standard way to make a dict deeply immutable in Python,
        # and tracking modifications to the returned dict is difficult. For now, we leave
        # the code as-is to avoid these issues.
        #
        # Currently, the following functions / methods would mutate the returned dict:
        #
        # - `_get_graph_and_variable_pool_of_single_iteration`.
        # - `_get_graph_and_variable_pool_of_single_loop`.
        return json.loads(self.graph) if self.graph else {}

    def get_node_config_by_id(self, node_id: str) -> Mapping[str, Any]:
        """Extract a node configuration from the workflow graph by node ID.
        A node configuration is a dictionary containing the node's properties, including
        the node's id, title, and its data as a dict.
        """
        workflow_graph = self.graph_dict

        if not workflow_graph:
            raise WorkflowDataError(f"workflow graph not found, workflow_id={self.id}")

        nodes = workflow_graph.get("nodes")
        if not nodes:
            raise WorkflowDataError("nodes not found in workflow graph")

        try:
            node_config = next(filter(lambda node: node["id"] == node_id, nodes))
        except StopIteration:
            raise NodeNotFoundError(node_id)
        assert isinstance(node_config, dict)
        return node_config

    @staticmethod
    def get_node_type_from_node_config(node_config: Mapping[str, Any]) -> NodeType:
        """Extract type of a node from the node configuration returned by `get_node_config_by_id`."""
        node_config_data = node_config.get("data", {})
        # Get node class
        node_type = NodeType(node_config_data.get("type"))
        return node_type

    @staticmethod
    def get_enclosing_node_type_and_id(node_config: Mapping[str, Any]) -> tuple[NodeType, str] | None:
        in_loop = node_config.get("isInLoop", False)
        in_iteration = node_config.get("isInIteration", False)
        if in_loop:
            loop_id = node_config.get("loop_id")
            if loop_id is None:
                raise _InvalidGraphDefinitionError("invalid graph")
            return NodeType.LOOP, loop_id
        elif in_iteration:
            iteration_id = node_config.get("iteration_id")
            if iteration_id is None:
                raise _InvalidGraphDefinitionError("invalid graph")
            return NodeType.ITERATION, iteration_id
        else:
            return None

    @property
    def features(self) -> str:
        """
        Convert old features structure to new features structure.
        """
        if not self._features:
            return self._features

        features = json.loads(self._features)
        if features.get("file_upload", {}).get("image", {}).get("enabled", False):
            image_enabled = True
            image_number_limits = int(features["file_upload"]["image"].get("number_limits", DEFAULT_FILE_NUMBER_LIMITS))
            image_transfer_methods = features["file_upload"]["image"].get(
                "transfer_methods", ["remote_url", "local_file"]
            )
            features["file_upload"]["enabled"] = image_enabled
            features["file_upload"]["number_limits"] = image_number_limits
            features["file_upload"]["allowed_file_upload_methods"] = image_transfer_methods
            features["file_upload"]["allowed_file_types"] = features["file_upload"].get("allowed_file_types", ["image"])
            features["file_upload"]["allowed_file_extensions"] = features["file_upload"].get(
                "allowed_file_extensions", []
            )
            del features["file_upload"]["image"]
            self._features = json.dumps(features)
        return self._features

    @features.setter
    def features(self, value: str) -> None:
        self._features = value

    @property
    def features_dict(self) -> dict[str, Any]:
        return json.loads(self.features) if self.features else {}

    def user_input_form(self, to_old_structure: bool = False) -> list:
        # get start node from graph
        if not self.graph:
            return []

        graph_dict = self.graph_dict
        if "nodes" not in graph_dict:
            return []

        start_node = next((node for node in graph_dict["nodes"] if node["data"]["type"] == "start"), None)
        if not start_node:
            return []

        # get user_input_form from start node
        variables: list[Any] = start_node.get("data", {}).get("variables", [])

        if to_old_structure:
            old_structure_variables = []
            for variable in variables:
                old_structure_variables.append({variable["type"]: variable})

            return old_structure_variables

        return variables

    @property
    def unique_hash(self) -> str:
        """
        Get hash of workflow.

        :return: hash
        """
        entity = {"graph": self.graph_dict, "features": self.features_dict}

        return helper.generate_text_hash(json.dumps(entity, sort_keys=True))

    @property
    def tool_published(self) -> bool:
        """
        DEPRECATED: This property is not accurate for determining if a workflow is published as a tool.
        It only checks if there's a WorkflowToolProvider for the app, not if this specific workflow version
        is the one being used by the tool.

        For accurate checking, use a direct query with tenant_id, app_id, and version.
        """
        from models.tools import WorkflowToolProvider

        return (
            db.session.query(WorkflowToolProvider)
            .filter(WorkflowToolProvider.tenant_id == self.tenant_id, WorkflowToolProvider.app_id == self.app_id)
            .count()
            > 0
        )

    @property
    def environment_variables(self) -> Sequence[Variable]:
        # TODO: find some way to init `self._environment_variables` when instance created.
        if self._environment_variables is None:
            self._environment_variables = "{}"

        # Get tenant_id from current_user (Account or EndUser)
        if isinstance(current_user, Account):
            # Account user
            tenant_id = current_user.current_tenant_id
        else:
            # EndUser
            tenant_id = current_user.tenant_id

        if not tenant_id:
            return []

        environment_variables_dict: dict[str, Any] = json.loads(self._environment_variables)
        results = [
            variable_factory.build_environment_variable_from_mapping(v) for v in environment_variables_dict.values()
        ]

        # decrypt secret variables value
        def decrypt_func(var):
            if isinstance(var, SecretVariable):
                return var.model_copy(update={"value": encrypter.decrypt_token(tenant_id=tenant_id, token=var.value)})
            else:
                return var

        results = list(map(decrypt_func, results))
        return results

    @environment_variables.setter
    def environment_variables(self, value: Sequence[Variable]):
        if not value:
            self._environment_variables = "{}"
            return

        # Get tenant_id from current_user (Account or EndUser)
        if isinstance(current_user, Account):
            # Account user
            tenant_id = current_user.current_tenant_id
        else:
            # EndUser
            tenant_id = current_user.tenant_id

        if not tenant_id:
            self._environment_variables = "{}"
            return

        value = list(value)
        if any(var for var in value if not var.id):
            raise ValueError("environment variable require a unique id")

        # Compare inputs and origin variables,
        # if the value is HIDDEN_VALUE, use the origin variable value (only update `name`).
        origin_variables_dictionary = {var.id: var for var in self.environment_variables}
        for i, variable in enumerate(value):
            if variable.id in origin_variables_dictionary and variable.value == HIDDEN_VALUE:
                value[i] = origin_variables_dictionary[variable.id].model_copy(update={"name": variable.name})

        # encrypt secret variables value
        def encrypt_func(var):
            if isinstance(var, SecretVariable):
                return var.model_copy(update={"value": encrypter.encrypt_token(tenant_id=tenant_id, token=var.value)})
            else:
                return var

        encrypted_vars = list(map(encrypt_func, value))
        environment_variables_json = json.dumps(
            {var.name: var.model_dump() for var in encrypted_vars},
            ensure_ascii=False,
        )
        self._environment_variables = environment_variables_json

    def to_dict(self, *, include_secret: bool = False) -> Mapping[str, Any]:
        environment_variables = list(self.environment_variables)
        environment_variables = [
            v if not isinstance(v, SecretVariable) or include_secret else v.model_copy(update={"value": ""})
            for v in environment_variables
        ]

        result = {
            "graph": self.graph_dict,
            "features": self.features_dict,
            "environment_variables": [var.model_dump(mode="json") for var in environment_variables],
            "conversation_variables": [var.model_dump(mode="json") for var in self.conversation_variables],
            "rag_pipeline_variables": self.rag_pipeline_variables,
        }
        return result

    @property
    def conversation_variables(self) -> Sequence[Variable]:
        # TODO: find some way to init `self._conversation_variables` when instance created.
        if self._conversation_variables is None:
            self._conversation_variables = "{}"

        variables_dict: dict[str, Any] = json.loads(self._conversation_variables)
        results = [variable_factory.build_conversation_variable_from_mapping(v) for v in variables_dict.values()]
        return results

    @conversation_variables.setter
    def conversation_variables(self, value: Sequence[Variable]) -> None:
        self._conversation_variables = json.dumps(
            {var.name: var.model_dump() for var in value},
            ensure_ascii=False,
        )

<<<<<<< HEAD
    @property
    def rag_pipeline_variables(self) -> list[dict]:
        # TODO: find some way to init `self._conversation_variables` when instance created.
        if self._rag_pipeline_variables is None:
            self._rag_pipeline_variables = "{}"

        variables_dict: dict[str, Any] = json.loads(self._rag_pipeline_variables)
        results = list(variables_dict.values())
        return results

    @rag_pipeline_variables.setter
    def rag_pipeline_variables(self, values: list[dict]) -> None:
        self._rag_pipeline_variables = json.dumps(
            {item["variable"]: item for item in values},
            ensure_ascii=False,
        )
=======
    @staticmethod
    def version_from_datetime(d: datetime) -> str:
        return str(d)
>>>>>>> 164e5481


class WorkflowRun(Base):
    """
    Workflow Run

    Attributes:

    - id (uuid) Run ID
    - tenant_id (uuid) Workspace ID
    - app_id (uuid) App ID

    - workflow_id (uuid) Workflow ID
    - type (string) Workflow type
    - triggered_from (string) Trigger source

        `debugging` for canvas debugging

        `app-run` for (published) app execution

    - version (string) Version
    - graph (text) Workflow canvas configuration (JSON)
    - inputs (text) Input parameters
    - status (string) Execution status, `running` / `succeeded` / `failed` / `stopped`
    - outputs (text) `optional` Output content
    - error (string) `optional` Error reason
    - elapsed_time (float) `optional` Time consumption (s)
    - total_tokens (int) `optional` Total tokens used
    - total_steps (int) Total steps (redundant), default 0
    - created_by_role (string) Creator role

        - `account` Console account

        - `end_user` End user

    - created_by (uuid) Runner ID
    - created_at (timestamp) Run time
    - finished_at (timestamp) End time
    """

    __tablename__ = "workflow_runs"
    __table_args__ = (
        db.PrimaryKeyConstraint("id", name="workflow_run_pkey"),
        db.Index("workflow_run_triggerd_from_idx", "tenant_id", "app_id", "triggered_from"),
    )

    id: Mapped[str] = mapped_column(StringUUID, server_default=db.text("uuid_generate_v4()"))
    tenant_id: Mapped[str] = mapped_column(StringUUID)
    app_id: Mapped[str] = mapped_column(StringUUID)

    workflow_id: Mapped[str] = mapped_column(StringUUID)
    type: Mapped[str] = mapped_column(db.String(255))
    triggered_from: Mapped[str] = mapped_column(db.String(255))
    version: Mapped[str] = mapped_column(db.String(255))
    graph: Mapped[Optional[str]] = mapped_column(db.Text)
    inputs: Mapped[Optional[str]] = mapped_column(db.Text)
    status: Mapped[str] = mapped_column(db.String(255))  # running, succeeded, failed, stopped, partial-succeeded
    outputs: Mapped[Optional[str]] = mapped_column(sa.Text, default="{}")
    error: Mapped[Optional[str]] = mapped_column(db.Text)
    elapsed_time: Mapped[float] = mapped_column(db.Float, nullable=False, server_default=sa.text("0"))
    total_tokens: Mapped[int] = mapped_column(sa.BigInteger, server_default=sa.text("0"))
    total_steps: Mapped[int] = mapped_column(db.Integer, server_default=db.text("0"), nullable=True)
    created_by_role: Mapped[str] = mapped_column(db.String(255))  # account, end_user
    created_by: Mapped[str] = mapped_column(StringUUID, nullable=False)
    created_at: Mapped[datetime] = mapped_column(db.DateTime, nullable=False, server_default=func.current_timestamp())
    finished_at: Mapped[Optional[datetime]] = mapped_column(db.DateTime)
    exceptions_count: Mapped[int] = mapped_column(db.Integer, server_default=db.text("0"), nullable=True)

    @property
    def created_by_account(self):
        created_by_role = CreatorUserRole(self.created_by_role)
        return db.session.get(Account, self.created_by) if created_by_role == CreatorUserRole.ACCOUNT else None

    @property
    def created_by_end_user(self):
        from models.model import EndUser

        created_by_role = CreatorUserRole(self.created_by_role)
        return db.session.get(EndUser, self.created_by) if created_by_role == CreatorUserRole.END_USER else None

    @property
    def graph_dict(self) -> Mapping[str, Any]:
        return json.loads(self.graph) if self.graph else {}

    @property
    def inputs_dict(self) -> Mapping[str, Any]:
        return json.loads(self.inputs) if self.inputs else {}

    @property
    def outputs_dict(self) -> Mapping[str, Any]:
        return json.loads(self.outputs) if self.outputs else {}

    @property
    def message(self):
        from models.model import Message

        return (
            db.session.query(Message).filter(Message.app_id == self.app_id, Message.workflow_run_id == self.id).first()
        )

    @property
    def workflow(self):
        return db.session.query(Workflow).filter(Workflow.id == self.workflow_id).first()

    def to_dict(self):
        return {
            "id": self.id,
            "tenant_id": self.tenant_id,
            "app_id": self.app_id,
            "workflow_id": self.workflow_id,
            "type": self.type,
            "triggered_from": self.triggered_from,
            "version": self.version,
            "graph": self.graph_dict,
            "inputs": self.inputs_dict,
            "status": self.status,
            "outputs": self.outputs_dict,
            "error": self.error,
            "elapsed_time": self.elapsed_time,
            "total_tokens": self.total_tokens,
            "total_steps": self.total_steps,
            "created_by_role": self.created_by_role,
            "created_by": self.created_by,
            "created_at": self.created_at,
            "finished_at": self.finished_at,
            "exceptions_count": self.exceptions_count,
        }

    @classmethod
    def from_dict(cls, data: dict) -> "WorkflowRun":
        return cls(
            id=data.get("id"),
            tenant_id=data.get("tenant_id"),
            app_id=data.get("app_id"),
            workflow_id=data.get("workflow_id"),
            type=data.get("type"),
            triggered_from=data.get("triggered_from"),
            version=data.get("version"),
            graph=json.dumps(data.get("graph")),
            inputs=json.dumps(data.get("inputs")),
            status=data.get("status"),
            outputs=json.dumps(data.get("outputs")),
            error=data.get("error"),
            elapsed_time=data.get("elapsed_time"),
            total_tokens=data.get("total_tokens"),
            total_steps=data.get("total_steps"),
            created_by_role=data.get("created_by_role"),
            created_by=data.get("created_by"),
            created_at=data.get("created_at"),
            finished_at=data.get("finished_at"),
            exceptions_count=data.get("exceptions_count"),
        )


class WorkflowNodeExecutionTriggeredFrom(StrEnum):
    """
    Workflow Node Execution Triggered From Enum
    """

    SINGLE_STEP = "single-step"
    WORKFLOW_RUN = "workflow-run"
    RAG_PIPELINE_RUN = "rag-pipeline-run"


class WorkflowNodeExecutionModel(Base):
    """
    Workflow Node Execution

    - id (uuid) Execution ID
    - tenant_id (uuid) Workspace ID
    - app_id (uuid) App ID
    - workflow_id (uuid) Workflow ID
    - triggered_from (string) Trigger source

        `single-step` for single-step debugging

        `workflow-run` for workflow execution (debugging / user execution)

    - workflow_run_id (uuid) `optional` Workflow run ID

        Null for single-step debugging.

    - index (int) Execution sequence number, used for displaying Tracing Node order
    - predecessor_node_id (string) `optional` Predecessor node ID, used for displaying execution path
    - node_id (string) Node ID
    - node_type (string) Node type, such as `start`
    - title (string) Node title
    - inputs (json) All predecessor node variable content used in the node
    - process_data (json) Node process data
    - outputs (json) `optional` Node output variables
    - status (string) Execution status, `running` / `succeeded` / `failed`
    - error (string) `optional` Error reason
    - elapsed_time (float) `optional` Time consumption (s)
    - execution_metadata (text) Metadata

        - total_tokens (int) `optional` Total tokens used

        - total_price (decimal) `optional` Total cost

        - currency (string) `optional` Currency, such as USD / RMB

    - created_at (timestamp) Run time
    - created_by_role (string) Creator role

        - `account` Console account

        - `end_user` End user

    - created_by (uuid) Runner ID
    - finished_at (timestamp) End time
    """

    __tablename__ = "workflow_node_executions"

    @declared_attr
    def __table_args__(cls):  # noqa
        return (
            PrimaryKeyConstraint("id", name="workflow_node_execution_pkey"),
            Index(
                "workflow_node_execution_workflow_run_idx",
                "tenant_id",
                "app_id",
                "workflow_id",
                "triggered_from",
                "workflow_run_id",
            ),
            Index(
                "workflow_node_execution_node_run_idx",
                "tenant_id",
                "app_id",
                "workflow_id",
                "triggered_from",
                "node_id",
            ),
            Index(
                "workflow_node_execution_id_idx",
                "tenant_id",
                "app_id",
                "workflow_id",
                "triggered_from",
                "node_execution_id",
            ),
            Index(
                # The first argument is the index name,
                # which we leave as `None`` to allow auto-generation by the ORM.
                None,
                cls.tenant_id,
                cls.workflow_id,
                cls.node_id,
                # MyPy may flag the following line because it doesn't recognize that
                # the `declared_attr` decorator passes the receiving class as the first
                # argument to this method, allowing us to reference class attributes.
                cls.created_at.desc(),  # type: ignore
            ),
        )

    id: Mapped[str] = mapped_column(StringUUID, server_default=db.text("uuid_generate_v4()"))
    tenant_id: Mapped[str] = mapped_column(StringUUID)
    app_id: Mapped[str] = mapped_column(StringUUID)
    workflow_id: Mapped[str] = mapped_column(StringUUID)
    triggered_from: Mapped[str] = mapped_column(db.String(255))
    workflow_run_id: Mapped[Optional[str]] = mapped_column(StringUUID)
    index: Mapped[int] = mapped_column(db.Integer)
    predecessor_node_id: Mapped[Optional[str]] = mapped_column(db.String(255))
    node_execution_id: Mapped[Optional[str]] = mapped_column(db.String(255))
    node_id: Mapped[str] = mapped_column(db.String(255))
    node_type: Mapped[str] = mapped_column(db.String(255))
    title: Mapped[str] = mapped_column(db.String(255))
    inputs: Mapped[Optional[str]] = mapped_column(db.Text)
    process_data: Mapped[Optional[str]] = mapped_column(db.Text)
    outputs: Mapped[Optional[str]] = mapped_column(db.Text)
    status: Mapped[str] = mapped_column(db.String(255))
    error: Mapped[Optional[str]] = mapped_column(db.Text)
    elapsed_time: Mapped[float] = mapped_column(db.Float, server_default=db.text("0"))
    execution_metadata: Mapped[Optional[str]] = mapped_column(db.Text)
    created_at: Mapped[datetime] = mapped_column(db.DateTime, server_default=func.current_timestamp())
    created_by_role: Mapped[str] = mapped_column(db.String(255))
    created_by: Mapped[str] = mapped_column(StringUUID)
    finished_at: Mapped[Optional[datetime]] = mapped_column(db.DateTime)

    @property
    def created_by_account(self):
        created_by_role = CreatorUserRole(self.created_by_role)
        # TODO(-LAN-): Avoid using db.session.get() here.
        return db.session.get(Account, self.created_by) if created_by_role == CreatorUserRole.ACCOUNT else None

    @property
    def created_by_end_user(self):
        from models.model import EndUser

        created_by_role = CreatorUserRole(self.created_by_role)
        # TODO(-LAN-): Avoid using db.session.get() here.
        return db.session.get(EndUser, self.created_by) if created_by_role == CreatorUserRole.END_USER else None

    @property
    def inputs_dict(self):
        return json.loads(self.inputs) if self.inputs else None

    @property
    def outputs_dict(self) -> dict[str, Any] | None:
        return json.loads(self.outputs) if self.outputs else None

    @property
    def process_data_dict(self):
        return json.loads(self.process_data) if self.process_data else None

    @property
    def execution_metadata_dict(self) -> dict[str, Any]:
        # When the metadata is unset, we return an empty dictionary instead of `None`.
        # This approach streamlines the logic for the caller, making it easier to handle
        # cases where metadata is absent.
        return json.loads(self.execution_metadata) if self.execution_metadata else {}

    @property
    def extras(self):
        from core.tools.tool_manager import ToolManager

        extras = {}
        if self.execution_metadata_dict:
            from core.workflow.nodes import NodeType

            if self.node_type == NodeType.TOOL.value and "tool_info" in self.execution_metadata_dict:
                tool_info = self.execution_metadata_dict["tool_info"]
                extras["icon"] = ToolManager.get_tool_icon(
                    tenant_id=self.tenant_id,
                    provider_type=tool_info["provider_type"],
                    provider_id=tool_info["provider_id"],
                )

        return extras


class WorkflowAppLogCreatedFrom(Enum):
    """
    Workflow App Log Created From Enum
    """

    SERVICE_API = "service-api"
    WEB_APP = "web-app"
    INSTALLED_APP = "installed-app"

    @classmethod
    def value_of(cls, value: str) -> "WorkflowAppLogCreatedFrom":
        """
        Get value of given mode.

        :param value: mode value
        :return: mode
        """
        for mode in cls:
            if mode.value == value:
                return mode
        raise ValueError(f"invalid workflow app log created from value {value}")


class WorkflowAppLog(Base):
    """
    Workflow App execution log, excluding workflow debugging records.

    Attributes:

    - id (uuid) run ID
    - tenant_id (uuid) Workspace ID
    - app_id (uuid) App ID
    - workflow_id (uuid) Associated Workflow ID
    - workflow_run_id (uuid) Associated Workflow Run ID
    - created_from (string) Creation source

        `service-api` App Execution OpenAPI

        `web-app` WebApp

        `installed-app` Installed App

    - created_by_role (string) Creator role

        - `account` Console account

        - `end_user` End user

    - created_by (uuid) Creator ID, depends on the user table according to created_by_role
    - created_at (timestamp) Creation time
    """

    __tablename__ = "workflow_app_logs"
    __table_args__ = (
        db.PrimaryKeyConstraint("id", name="workflow_app_log_pkey"),
        db.Index("workflow_app_log_app_idx", "tenant_id", "app_id"),
    )

    id: Mapped[str] = mapped_column(StringUUID, server_default=db.text("uuid_generate_v4()"))
    tenant_id: Mapped[str] = mapped_column(StringUUID)
    app_id: Mapped[str] = mapped_column(StringUUID)
    workflow_id: Mapped[str] = mapped_column(StringUUID, nullable=False)
    workflow_run_id: Mapped[str] = mapped_column(StringUUID)
    created_from: Mapped[str] = mapped_column(db.String(255), nullable=False)
    created_by_role: Mapped[str] = mapped_column(db.String(255), nullable=False)
    created_by: Mapped[str] = mapped_column(StringUUID, nullable=False)
    created_at: Mapped[datetime] = mapped_column(db.DateTime, nullable=False, server_default=func.current_timestamp())

    @property
    def workflow_run(self):
        return db.session.get(WorkflowRun, self.workflow_run_id)

    @property
    def created_by_account(self):
        created_by_role = CreatorUserRole(self.created_by_role)
        return db.session.get(Account, self.created_by) if created_by_role == CreatorUserRole.ACCOUNT else None

    @property
    def created_by_end_user(self):
        from models.model import EndUser

        created_by_role = CreatorUserRole(self.created_by_role)
        return db.session.get(EndUser, self.created_by) if created_by_role == CreatorUserRole.END_USER else None


class ConversationVariable(Base):
    __tablename__ = "workflow_conversation_variables"

    id: Mapped[str] = mapped_column(StringUUID, primary_key=True)
    conversation_id: Mapped[str] = mapped_column(StringUUID, nullable=False, primary_key=True, index=True)
    app_id: Mapped[str] = mapped_column(StringUUID, nullable=False, index=True)
    data: Mapped[str] = mapped_column(db.Text, nullable=False)
    created_at: Mapped[datetime] = mapped_column(
        db.DateTime, nullable=False, server_default=func.current_timestamp(), index=True
    )
    updated_at: Mapped[datetime] = mapped_column(
        db.DateTime, nullable=False, server_default=func.current_timestamp(), onupdate=func.current_timestamp()
    )

    def __init__(self, *, id: str, app_id: str, conversation_id: str, data: str) -> None:
        self.id = id
        self.app_id = app_id
        self.conversation_id = conversation_id
        self.data = data

    @classmethod
    def from_variable(cls, *, app_id: str, conversation_id: str, variable: Variable) -> "ConversationVariable":
        obj = cls(
            id=variable.id,
            app_id=app_id,
            conversation_id=conversation_id,
            data=variable.model_dump_json(),
        )
        return obj

    def to_variable(self) -> Variable:
        mapping = json.loads(self.data)
        return variable_factory.build_conversation_variable_from_mapping(mapping)


# Only `sys.query` and `sys.files` could be modified.
_EDITABLE_SYSTEM_VARIABLE = frozenset(["query", "files"])


def _naive_utc_datetime():
    return datetime.now(UTC).replace(tzinfo=None)


class WorkflowDraftVariable(Base):
    """`WorkflowDraftVariable` record variables and outputs generated during
    debugging worfklow or chatflow.

    IMPORTANT: This model maintains multiple invariant rules that must be preserved.
    Do not instantiate this class directly with the constructor.

    Instead, use the factory methods (`new_conversation_variable`, `new_sys_variable`,
    `new_node_variable`) defined below to ensure all invariants are properly maintained.
    """

    @staticmethod
    def unique_app_id_node_id_name() -> list[str]:
        return [
            "app_id",
            "node_id",
            "name",
        ]

    __tablename__ = "workflow_draft_variables"
    __table_args__ = (UniqueConstraint(*unique_app_id_node_id_name()),)
    # Required for instance variable annotation.
    __allow_unmapped__ = True

    # id is the unique identifier of a draft variable.
    id: Mapped[str] = mapped_column(StringUUID, primary_key=True, server_default=db.text("uuid_generate_v4()"))

    created_at: Mapped[datetime] = mapped_column(
        db.DateTime,
        nullable=False,
        default=_naive_utc_datetime,
        server_default=func.current_timestamp(),
    )

    updated_at: Mapped[datetime] = mapped_column(
        db.DateTime,
        nullable=False,
        default=_naive_utc_datetime,
        server_default=func.current_timestamp(),
        onupdate=func.current_timestamp(),
    )

    # "`app_id` maps to the `id` field in the `model.App` model."
    app_id: Mapped[str] = mapped_column(StringUUID, nullable=False)

    # `last_edited_at` records when the value of a given draft variable
    # is edited.
    #
    # If it's not edited after creation, its value is `None`.
    last_edited_at: Mapped[datetime | None] = mapped_column(
        db.DateTime,
        nullable=True,
        default=None,
    )

    # The `node_id` field is special.
    #
    # If the variable is a conversation variable or a system variable, then the value of `node_id`
    # is `conversation` or `sys`, respective.
    #
    # Otherwise, if the variable is a variable belonging to a specific node, the value of `_node_id` is
    # the identity of correspond node in graph definition. An example of node id is `"1745769620734"`.
    #
    # However, there's one caveat. The id of the first "Answer" node in chatflow is "answer". (Other
    # "Answer" node conform the rules above.)
    node_id: Mapped[str] = mapped_column(sa.String(255), nullable=False, name="node_id")

    # From `VARIABLE_PATTERN`, we may conclude that the length of a top level variable is less than
    # 80 chars.
    #
    # ref: api/core/workflow/entities/variable_pool.py:18
    name: Mapped[str] = mapped_column(sa.String(255), nullable=False)
    description: Mapped[str] = mapped_column(
        sa.String(255),
        default="",
        nullable=False,
    )

    selector: Mapped[str] = mapped_column(sa.String(255), nullable=False, name="selector")

    # The data type of this variable's value
    value_type: Mapped[SegmentType] = mapped_column(EnumText(SegmentType, length=20))

    # The variable's value serialized as a JSON string
    value: Mapped[str] = mapped_column(sa.Text, nullable=False, name="value")

    # Controls whether the variable should be displayed in the variable inspection panel
    visible: Mapped[bool] = mapped_column(sa.Boolean, nullable=False, default=True)

    # Determines whether this variable can be modified by users
    editable: Mapped[bool] = mapped_column(sa.Boolean, nullable=False, default=False)

    # The `node_execution_id` field identifies the workflow node execution that created this variable.
    # It corresponds to the `id` field in the `WorkflowNodeExecutionModel` model.
    #
    # This field is not `None` for system variables and node variables, and is  `None`
    # for conversation variables.
    node_execution_id: Mapped[str | None] = mapped_column(
        StringUUID,
        nullable=True,
        default=None,
    )

    # Cache for deserialized value
    #
    # NOTE(QuantumGhost): This field serves two purposes:
    #
    # 1. Caches deserialized values to reduce repeated parsing costs
    # 2. Allows modification of the deserialized value after retrieval,
    #    particularly important for `File`` variables which require database
    #    lookups to obtain storage_key and other metadata
    #
    # Use double underscore prefix for better encapsulation,
    # making this attribute harder to access from outside the class.
    __value: Segment | None

    def __init__(self, *args, **kwargs):
        """
        The constructor of `WorkflowDraftVariable` is not intended for
        direct use outside this file. Its solo purpose is setup private state
        used by the model instance.

        Please use the factory methods
        (`new_conversation_variable`, `new_sys_variable`, `new_node_variable`)
        defined below to create instances of this class.
        """
        super().__init__(*args, **kwargs)
        self.__value = None

    @orm.reconstructor
    def _init_on_load(self):
        self.__value = None

    def get_selector(self) -> list[str]:
        selector = json.loads(self.selector)
        if not isinstance(selector, list):
            _logger.error(
                "invalid selector loaded from database, type=%s, value=%s",
                type(selector),
                self.selector,
            )
            raise ValueError("invalid selector.")
        return selector

    def _set_selector(self, value: list[str]):
        self.selector = json.dumps(value)

    def _loads_value(self) -> Segment:
        value = json.loads(self.value)
        return self.build_segment_with_type(self.value_type, value)

    @staticmethod
    def rebuild_file_types(value: Any) -> Any:
        # NOTE(QuantumGhost): Temporary workaround for structured data handling.
        # By this point, `output` has been converted to dict by
        # `WorkflowEntry.handle_special_values`, so we need to
        # reconstruct File objects from their serialized form
        # to maintain proper variable saving behavior.
        #
        # Ideally, we should work with structured data objects directly
        # rather than their serialized forms.
        # However, multiple components in the codebase depend on
        # `WorkflowEntry.handle_special_values`, making a comprehensive migration challenging.
        if isinstance(value, dict):
            if not maybe_file_object(value):
                return value
            return File.model_validate(value)
        elif isinstance(value, list) and value:
            first = value[0]
            if not maybe_file_object(first):
                return value
            return [File.model_validate(i) for i in value]
        else:
            return value

    @classmethod
    def build_segment_with_type(cls, segment_type: SegmentType, value: Any) -> Segment:
        # Extends `variable_factory.build_segment_with_type` functionality by
        # reconstructing `FileSegment`` or `ArrayFileSegment`` objects from
        # their serialized dictionary or list representations, respectively.
        if segment_type == SegmentType.FILE:
            if isinstance(value, File):
                return build_segment_with_type(segment_type, value)
            elif isinstance(value, dict):
                file = cls.rebuild_file_types(value)
                return build_segment_with_type(segment_type, file)
            else:
                raise TypeMismatchError(f"expected dict or File for FileSegment, got {type(value)}")
        if segment_type == SegmentType.ARRAY_FILE:
            if not isinstance(value, list):
                raise TypeMismatchError(f"expected list for ArrayFileSegment, got {type(value)}")
            file_list = cls.rebuild_file_types(value)
            return build_segment_with_type(segment_type=segment_type, value=file_list)

        return build_segment_with_type(segment_type=segment_type, value=value)

    def get_value(self) -> Segment:
        """Decode the serialized value into its corresponding `Segment` object.

        This method caches the result, so repeated calls will return the same
        object instance without re-parsing the serialized data.

        If you need to modify the returned `Segment`, use `value.model_copy()`
        to create a copy first to avoid affecting the cached instance.

        For more information about the caching mechanism, see the documentation
        of the `__value` field.

        Returns:
            Segment: The deserialized value as a Segment object.
        """

        if self.__value is not None:
            return self.__value
        value = self._loads_value()
        self.__value = value
        return value

    def set_name(self, name: str):
        self.name = name
        self._set_selector([self.node_id, name])

    def set_value(self, value: Segment):
        """Updates the `value` and corresponding `value_type` fields in the database model.

        This method also stores the provided Segment object in the deserialized cache
        without creating a copy, allowing for efficient value access.

        Args:
            value: The Segment object to store as the variable's value.
        """
        self.__value = value
        self.value = json.dumps(value, cls=variable_utils.SegmentJSONEncoder)
        self.value_type = value.value_type

    def get_node_id(self) -> str | None:
        if self.get_variable_type() == DraftVariableType.NODE:
            return self.node_id
        else:
            return None

    def get_variable_type(self) -> DraftVariableType:
        match self.node_id:
            case DraftVariableType.CONVERSATION:
                return DraftVariableType.CONVERSATION
            case DraftVariableType.SYS:
                return DraftVariableType.SYS
            case _:
                return DraftVariableType.NODE

    @classmethod
    def _new(
        cls,
        *,
        app_id: str,
        node_id: str,
        name: str,
        value: Segment,
        node_execution_id: str | None,
        description: str = "",
    ) -> "WorkflowDraftVariable":
        variable = WorkflowDraftVariable()
        variable.created_at = _naive_utc_datetime()
        variable.updated_at = _naive_utc_datetime()
        variable.description = description
        variable.app_id = app_id
        variable.node_id = node_id
        variable.name = name
        variable.set_value(value)
        variable._set_selector(list(variable_utils.to_selector(node_id, name)))
        variable.node_execution_id = node_execution_id
        return variable

    @classmethod
    def new_conversation_variable(
        cls,
        *,
        app_id: str,
        name: str,
        value: Segment,
        description: str = "",
    ) -> "WorkflowDraftVariable":
        variable = cls._new(
            app_id=app_id,
            node_id=CONVERSATION_VARIABLE_NODE_ID,
            name=name,
            value=value,
            description=description,
            node_execution_id=None,
        )
        variable.editable = True
        return variable

    @classmethod
    def new_sys_variable(
        cls,
        *,
        app_id: str,
        name: str,
        value: Segment,
        node_execution_id: str,
        editable: bool = False,
    ) -> "WorkflowDraftVariable":
        variable = cls._new(
            app_id=app_id,
            node_id=SYSTEM_VARIABLE_NODE_ID,
            name=name,
            node_execution_id=node_execution_id,
            value=value,
        )
        variable.editable = editable
        return variable

    @classmethod
    def new_node_variable(
        cls,
        *,
        app_id: str,
        node_id: str,
        name: str,
        value: Segment,
        node_execution_id: str,
        visible: bool = True,
        editable: bool = True,
    ) -> "WorkflowDraftVariable":
        variable = cls._new(
            app_id=app_id,
            node_id=node_id,
            name=name,
            node_execution_id=node_execution_id,
            value=value,
        )
        variable.visible = visible
        variable.editable = editable
        return variable

    @property
    def edited(self):
        return self.last_edited_at is not None


def is_system_variable_editable(name: str) -> bool:
    return name in _EDITABLE_SYSTEM_VARIABLE<|MERGE_RESOLUTION|>--- conflicted
+++ resolved
@@ -459,7 +459,6 @@
             ensure_ascii=False,
         )
 
-<<<<<<< HEAD
     @property
     def rag_pipeline_variables(self) -> list[dict]:
         # TODO: find some way to init `self._conversation_variables` when instance created.
@@ -476,11 +475,10 @@
             {item["variable"]: item for item in values},
             ensure_ascii=False,
         )
-=======
+
     @staticmethod
     def version_from_datetime(d: datetime) -> str:
         return str(d)
->>>>>>> 164e5481
 
 
 class WorkflowRun(Base):
