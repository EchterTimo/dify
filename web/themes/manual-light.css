--- conflicted
+++ resolved
@@ -1,51 +1,22 @@
 html[data-theme="light"] {
-<<<<<<< HEAD
-  --color-chatbot-bg: linear-gradient(
-    180deg,
-    rgba(249, 250, 251, 0.9) 0%,
-    rgba(242, 244, 247, 0.9) 90.48%
-  );
-  --color-chat-bubble-bg: linear-gradient(
-    180deg,
-    #fff 0%,
-    rgba(255, 255, 255, 0.6) 100%
-  );
-  --color-workflow-process-bg: linear-gradient(
-    90deg,
-    rgba(200, 206, 218, 0.2) 0%,
-    rgba(200, 206, 218, 0.04) 100%
-  );
-  --color-marketplace-divider-bg: linear-gradient(
-    90deg,
-    rgba(16, 24, 40, 0.08) 0%,
-    rgba(255, 255, 255, 0) 100%
-  );
-  --color-marketplace-plugin-empty: linear-gradient(
-    180deg,
-    rgba(255, 255, 255, 0) 0%,
-    #fcfcfd 100%
-  );
-  --color-toast-success-bg: linear-gradient(
-    92deg,
-    rgba(23, 178, 106, 0.25) 0%,
-    rgba(255, 255, 255, 0) 100%
-  );
-  --color-toast-warning-bg: linear-gradient(
-    92deg,
-    rgba(247, 144, 9, 0.25) 0%,
-    rgba(255, 255, 255, 0) 100%
-  );
-  --color-toast-error-bg: linear-gradient(
-    92deg,
-    rgba(240, 68, 56, 0.25) 0%,
-    rgba(255, 255, 255, 0) 100%
-  );
-  --color-toast-info-bg: linear-gradient(
-    92deg,
-    rgba(11, 165, 236, 0.25) 0%,
-    rgba(255, 255, 255, 0) 100%
-  );
-=======
+  --color-marketplace-divider-bg: linear-gradient(90deg,
+      rgba(16, 24, 40, 0.08) 0%,
+      rgba(255, 255, 255, 0) 100%);
+  --color-marketplace-plugin-empty: linear-gradient(180deg,
+      rgba(255, 255, 255, 0) 0%,
+      #fcfcfd 100%);
+  --color-toast-success-bg: linear-gradient(92deg,
+      rgba(23, 178, 106, 0.25) 0%,
+      rgba(255, 255, 255, 0) 100%);
+  --color-toast-warning-bg: linear-gradient(92deg,
+      rgba(247, 144, 9, 0.25) 0%,
+      rgba(255, 255, 255, 0) 100%);
+  --color-toast-error-bg: linear-gradient(92deg,
+      rgba(240, 68, 56, 0.25) 0%,
+      rgba(255, 255, 255, 0) 100%);
+  --color-toast-info-bg: linear-gradient(92deg,
+      rgba(11, 165, 236, 0.25) 0%,
+      rgba(255, 255, 255, 0) 100%);
   --color-chatbot-bg: linear-gradient(180deg, rgba(249, 250, 251, 0.90) 0%, rgba(242, 244, 247, 0.90) 90.48%);
   --color-chat-bubble-bg: linear-gradient(180deg, #FFF 0%, rgba(255, 255, 255, 0.60) 100%);
   --color-workflow-process-bg: linear-gradient(90deg, rgba(200, 206, 218, 0.20) 0%, rgba(200, 206, 218, 0.04) 100%);
@@ -57,5 +28,4 @@
   --color-dataset-option-card-purple-gradient: linear-gradient(90deg, #F0EEFA 0%, #F9FAFB 100%);
   --color-dataset-option-card-orange-gradient: linear-gradient(90deg, #F8F2EE 0%, #F9FAFB 100%);
   --color-dataset-chunk-list-mask-bg: linear-gradient(180deg, rgba(255, 255, 255, 0.00) 0%, #FCFCFD 100%);
->>>>>>> d49e9890
 }