const translation = {
  api: {
    success: 'Succès',
    actionSuccess: 'Action réussie',
    saved: 'Sauvegardé',
    create: 'Créé',
    remove: 'Supprimé',
  },
  operation: {
    create: 'Créer',
    confirm: 'Confirmer',
    cancel: 'Annuler',
    clear: 'Effacer',
    save: 'Enregistrer',
    saveAndEnable: 'Enregistrer et Activer',
    edit: 'Modifier',
    add: 'Ajouter',
    added: 'Ajouté',
    refresh: 'Redémarrer',
    reset: 'Réinitialiser',
    search: 'Recherche',
    change: 'Changer',
    remove: 'Supprimer',
    send: 'Envoyer',
    copy: 'Copier',
    lineBreak: 'Saut de ligne',
    sure: 'Je suis sûr',
    download: 'Télécharger',
    delete: 'Supprimer',
    settings: 'Paramètres',
    setup: 'Configuration',
    getForFree: 'Obtenez gratuitement',
    reload: 'Recharger',
    ok: 'D\'accord',
    log: 'Journal',
    learnMore: 'En savoir plus',
    params: 'Paramètres',
    duplicate: 'Dupliquer',
    rename: 'Renommer',
    audioSourceUnavailable: 'AudioSource n’est pas disponible',
    zoomOut: 'Zoom arrière',
    zoomIn: 'Zoom avant',
    openInNewTab: 'Ouvrir dans un nouvel onglet',
    copyImage: 'Copier l’image',
    view: 'Vue',
    viewMore: 'VOIR PLUS',
    close: 'Fermer',
    saveAndRegenerate: 'Enregistrer et régénérer des morceaux enfants',
    regenerate: 'Régénérer',
    submit: 'Envoyer',
    skip: 'Bateau',
    imageCopied: 'Image copied',
<<<<<<< HEAD
=======
    deleteApp: 'Supprimer l’application',
>>>>>>> 363c46ac
  },
  placeholder: {
    input: 'Veuillez entrer',
    select: 'Veuillez sélectionner',
  },
  voice: {
    language: {
      zhHans: 'Chinois',
      zhHant: 'Chinois (traditionnel)',
      enUS: 'Anglais',
      deDE: 'Allemand',
      frFR: 'Français',
      esES: 'Espagnol',
      itIT: 'Italien',
      thTH: 'Thaï',
      idID: 'Indonésien',
      jaJP: 'Japonais',
      koKR: 'Coréen',
      ptBR: 'Portugais',
      ruRU: 'Russe',
      ukUA: 'Ukrainien',
      viVN: 'Vietnamien',
      plPL: 'Polonais',
      roRO: 'Roumain',
      hiIN: 'Hindi',
      trTR: 'Turc',
      faIR: 'Persan',
    },
  },
  unit: {
    char: 'caractères',
  },
  actionMsg: {
    noModification: 'Aucune modification pour le moment.',
    modifiedSuccessfully: 'Modifié avec succès',
    modifiedUnsuccessfully: 'Modifié sans succès',
    copySuccessfully: 'Copié avec succès',
    paySucceeded: 'Paiement réussi',
    payCancelled: 'Paiement annulé',
    generatedSuccessfully: 'Généré avec succès',
    generatedUnsuccessfully: 'Généré sans succès',
  },
  model: {
    params: {
      temperature: 'Température',
      temperatureTip:
        'Controls randomness: Lowering results in less random completions. As the temperature approaches zero, the model will become deterministic and repetitive.',
      top_p: 'Haut P',
      top_pTip:
        'Controls diversity via nucleus sampling: 0.5 means half of all likelihood-weighted options are considered.',
      presence_penalty: 'Pénalité de présence',
      presence_penaltyTip:
        'Combien pénaliser les nouveaux tokens en fonction de leur apparition dans le texte jusqu\'à présent. Augmente la probabilité du modèle de parler de nouveaux sujets.',
      frequency_penalty: 'Pénalité de fréquence',
      frequency_penaltyTip:
        'Combien pénaliser les nouveaux tokens en fonction de leur fréquence existante dans le texte jusqu\'à présent. Réduit la probabilité du modèle de répéter la même ligne mot pour mot.',
      max_tokens: 'Max jeton',
      max_tokensTip:
        'Utilisé pour limiter la longueur maximale de la réponse, en jetons. \nDes valeurs plus grandes peuvent limiter l\'espace restant pour les mots de prompt, les journaux de chat, et la Connaissance. \nIl est recommandé de le régler en dessous des',
      maxTokenSettingTip: 'Votre réglage de max token est élevé, limitant potentiellement l\'espace pour les prompts, les requêtes et les données. Envisagez de le définir en dessous de 2/3.',
      setToCurrentModelMaxTokenTip: 'Le max token est mis à jour à 80% du max token du modèle actuel {{maxToken}}.',
      stop_sequences: 'Séquences d\'arrêt',
      stop_sequencesTip: 'Jusqu\'à quatre séquences où l\'API arrêtera de générer d\'autres tokens. Le texte renvoyé ne contiendra pas la séquence d\'arrêt.',
      stop_sequencesPlaceholder: 'Entrez la séquence et appuyez sur Tab',
    },
    tone: {
      Creative: 'Créatif',
      Balanced: 'Équilibré',
      Precise: 'Précis',
      Custom: 'Personnalisé',
    },
    addMoreModel: 'Allez dans les paramètres pour ajouter plus de modèles',
  },
  menus: {
    status: 'bêta',
    explore: 'Explorer',
    apps: 'Studio',
    plugins: 'Plugins',
    pluginsTips: 'Intégrez des plugins tiers ou créez des AI-Plugins compatibles avec ChatGPT.',
    datasets: 'Connaissance',
    datasetsTips: 'COMING SOON: Import your own text data or write data in real-time via Webhook for LLM context enhancement.',
    newApp: 'Nouvelle Application',
    newDataset: 'Créer des Connaissances',
    tools: 'Outils',
  },
  userProfile: {
    settings: 'Paramètres',
    emailSupport: 'Support par courriel',
    workspace: 'Espace de travail',
    createWorkspace: 'Créer un Espace de Travail',
    helpCenter: 'Aide',
    communityFeedback: 'Retour d\'information',
    roadmap: 'Feuille de route',
    community: 'Communauté',
    about: 'À propos',
    logout: 'Se déconnecter',
  },
  settings: {
    accountGroup: 'COMPTE',
    workplaceGroup: 'ESPACE DE TRAVAIL',
    account: 'Mon compte',
    members: 'Membres',
    billing: 'Facturation',
    integrations: 'Intégrations',
    language: 'Langue',
    provider: 'Fournisseur de Modèle',
    dataSource: 'Source de Données',
    plugin: 'Plugins',
    apiBasedExtension: 'Extension API',
  },
  account: {
    avatar: 'Avatar',
    name: 'Nom',
    email: 'Courriel',
    password: 'Mot de passe',
    passwordTip: 'Vous pouvez définir un mot de passe permanent si vous ne souhaitez pas utiliser des codes de connexion temporaires.',
    setPassword: 'Définir un mot de passe',
    resetPassword: 'Réinitialiser le mot de passe',
    currentPassword: 'Mot de passe actuel',
    newPassword: 'Nouveau mot de passe',
    confirmPassword: 'Confirmer le mot de passe',
    notEqual: 'Les deux mots de passe sont différents.',
    langGeniusAccount: 'Compte Dify',
    langGeniusAccountTip: 'Votre compte Dify et les données utilisateur associées.',
    editName: 'Modifier le nom',
    showAppLength: 'Afficher {{length}} applications',
    delete: 'Supprimer le compte',
    deleteTip: 'La suppression de votre compte effacera définitivement toutes vos données et elles ne pourront pas être récupérées.',
    deleteConfirmTip: 'Pour confirmer, veuillez envoyer ce qui suit depuis votre adresse e-mail enregistrée à ',
    myAccount: 'Mon compte',
    account: 'Compte',
    studio: 'Dify Studio',
    deletePrivacyLinkTip: 'Pour plus d’informations sur la façon dont nous traitons vos données, veuillez consulter notre',
    deletePrivacyLink: 'Politique de confidentialité.',
    deleteSuccessTip: 'Votre compte a besoin de temps pour terminer la suppression. Nous vous enverrons un e-mail lorsque tout sera terminé.',
    deleteLabel: 'Pour confirmer, veuillez saisir votre adresse e-mail ci-dessous',
    deletePlaceholder: 'Veuillez entrer votre adresse e-mail',
    sendVerificationButton: 'Envoyer le code de vérification',
    verificationLabel: 'Code de vérification',
    verificationPlaceholder: 'Collez le code à 6 chiffres',
    permanentlyDeleteButton: 'Supprimer définitivement le compte',
    feedbackTitle: 'Rétroaction',
    feedbackLabel: 'Dites-nous pourquoi vous avez supprimé votre compte ?',
    feedbackPlaceholder: 'Optionnel',
  },
  members: {
    team: 'Équipe',
    invite: 'Ajouter',
    name: 'NOM',
    lastActive: 'DERNIÈRE ACTIVITÉ',
    role: 'RÔLES',
    pending: 'En attente...',
    owner: 'Propriétaire',
    admin: 'Administrateur',
    adminTip: 'Peut construire des applications & gérer les paramètres de l\'équipe',
    normal: 'Normal',
    normalTip: 'Peut seulement utiliser des applications, ne peut pas construire des applications',
    editor: 'Éditeur',
    editorTip: 'Peut construire des applications, mais ne peut pas gérer les paramètres de l\'équipe',
    inviteTeamMember: 'Ajouter un membre de l\'équipe',
    inviteTeamMemberTip: 'Ils peuvent accéder directement à vos données d\'équipe après s\'être connectés.',
    emailNotSetup: 'Le serveur de messagerie n\'est pas configuré, les e-mails d\'invitation ne peuvent donc pas être envoyés. Veuillez informer les utilisateurs du lien d\'invitation qui sera émis après l\'invitation.',
    email: 'Courrier électronique',
    emailInvalid: 'Format de courriel invalide',
    emailPlaceholder: 'Veuillez entrer des emails',
    sendInvite: 'Envoyer une invitation',
    invitedAsRole: 'Invité en tant qu\'utilisateur {{role}}',
    invitationSent: 'Invitation envoyée',
    invitationSentTip: 'Invitation envoyée, et ils peuvent se connecter à Dify pour accéder aux données de votre équipe.',
    invitationLink: 'Lien d\'invitation',
    failedInvitationEmails: 'Les utilisateurs ci-dessous n\'ont pas été invités avec succès',
    ok: 'D\'accord',
    removeFromTeam: 'Retirer de l\'équipe',
    removeFromTeamTip: 'Supprimera l\'accès de l\'équipe',
    setAdmin: 'Définir comme administrateur',
    setMember: 'Définir en tant que membre ordinaire',
    setEditor: 'Définir en tant qu\'éditeur',
    disInvite: 'Annuler l\'invitation',
    deleteMember: 'Supprimer Membre',
    you: '(Vous)',
    builder: 'Constructeur',
    datasetOperatorTip: 'Seul peut gérer la base de connaissances',
    datasetOperator: 'Administrateur des connaissances',
    setBuilder: 'Définir en tant que constructeur',
    builderTip: 'Peut créer et modifier ses propres applications',
  },
  integrations: {
    connected: 'Connecté',
    google: 'Google',
    googleAccount: 'Connectez-vous avec un compte Google',
    github: 'GitHub',
    githubAccount: 'Connectez-vous avec un compte GitHub',
    connect: 'Connecter',
  },
  language: {
    displayLanguage: 'Langue d\'affichage',
    timezone: 'Fuseau horaire',
  },
  provider: {
    apiKey: 'Clé API',
    enterYourKey: 'Entrez votre clé API ici',
    invalidKey: 'Clé API OpenAI invalide',
    validatedError: 'Validation failed: ',
    validating: 'Validation de la clé...',
    saveFailed: 'La sauvegarde de la clé API a échoué',
    apiKeyExceedBill: 'Cette clé API n\'a pas de quota disponible, veuillez lire',
    addKey: 'Ajouter une clé',
    comingSoon: 'Bientôt disponible',
    editKey: 'Modifier',
    invalidApiKey: 'Clé API invalide',
    azure: {
      apiBase: 'Base de l\'API',
      apiBasePlaceholder: 'L\'URL de base de l\'API de votre point de terminaison Azure OpenAI.',
      apiKey: 'Clé API',
      apiKeyPlaceholder: 'Entrez votre clé API ici',
      helpTip: 'Apprenez le service OpenAI Azure',
    },
    openaiHosted: {
      openaiHosted: 'OpenAI Hébergé',
      onTrial: 'EN ESSAI',
      exhausted: 'QUOTA ÉPUISÉ',
      desc: 'Le service d\'hébergement OpenAI fourni par Dify vous permet d\'utiliser des modèles tels que GPT-3.5. Avant que votre quota d\'essai ne soit épuisé, vous devez configurer d\'autres fournisseurs de modèles.',
      callTimes: 'Temps d\'appel',
      usedUp: 'Quota d\'essai épuisé. Ajoutez votre propre fournisseur de modèle.',
      useYourModel: 'Utilise actuellement son propre fournisseur de modèle.',
      close: 'Fermer',
    },
    anthropicHosted: {
      anthropicHosted: 'Anthropic Claude',
      onTrial: 'EN ESSAI',
      exhausted: 'QUOTA ÉPUISÉ',
      desc: 'Modèle puissant, qui excelle dans une large gamme de tâches allant du dialogue sophistiqué et de la génération de contenu créatif à l\'instruction détaillée.',
      callTimes: 'Temps d\'appel',
      usedUp: 'Quota d\'essai épuisé. Ajoutez votre propre fournisseur de modèle.',
      useYourModel: 'Utilise actuellement son propre fournisseur de modèle.',
      close: 'Fermer',
      trialQuotaTip: 'Votre quota d’essai Anthropic expirera le 11/03/2025 et ne sera plus disponible par la suite. Veuillez l’utiliser à temps.',
    },
    anthropic: {
      using: 'La capacité d\'embedding est utilisée',
      enableTip: 'Pour activer le modèle Anthropic, vous devez d\'abord vous lier à OpenAI ou au service Azure OpenAI.',
      notEnabled: 'Non activé',
      keyFrom: 'Obtenez votre clé API de chez Anthropic',
    },
    encrypted: {
      front: 'Votre clé API sera chiffrée et stockée en utilisant',
      back: 'technologie.',
    },
  },
  modelProvider: {
    notConfigured: 'Le modèle du système n\'a pas encore été entièrement configuré, et certaines fonctions peuvent être indisponibles.',
    systemModelSettings: 'Paramètres du Modèle Système',
    systemModelSettingsLink: 'Pourquoi est-il nécessaire de mettre en place un modèle de système ?',
    selectModel: 'Sélectionnez votre modèle',
    setupModelFirst: 'Veuillez d\'abord configurer votre modèle',
    systemReasoningModel: {
      key: 'Modèle de Raisonnement du Système',
      tip: 'Définissez le modèle d\'inférence par défaut à utiliser pour la création d\'applications, ainsi que des fonctionnalités telles que la génération de noms de dialogue et la suggestion de la prochaine question utiliseront également le modèle d\'inférence par défaut.',
    },
    embeddingModel: {
      key: 'Modèle d\'Embedding',
      tip: 'Définissez le modèle par défaut pour le traitement d\'incorporation de documents de la Connaissance, à la fois la récupération et l\'importation de la Connaissance utilisent ce modèle d\'Embedding pour le traitement de vectorisation. Si vous changez de modèle, la dimension du vecteur entre la connaissance importée et la question ne sera pas cohérente, ce qui entraînera un échec de la recherche. Pour éviter les échecs de recherche, veuillez ne pas changer de modèle à volonté.',
      required: 'Le modèle d\'embedding est requis',
    },
    speechToTextModel: {
      key: 'Modèle de Texte-à-Parole',
      tip: 'Définissez le modèle par défaut pour l\'entrée de texte par la parole dans la conversation.',
    },
    ttsModel: {
      key: 'Modèle de Texte-à-Parole',
      tip: 'Définissez le modèle par défaut pour l\'entrée de texte à la parole dans une conversation.',
    },
    rerankModel: {
      key: 'Modèle de Réorganisation',
      tip: 'Le modèle de réorganisation réorganisera la liste des documents candidats en fonction de la correspondance sémantique avec la requête de l\'utilisateur, améliorant ainsi les résultats du classement sémantique.',
    },
    quota: 'Quota',
    searchModel: 'Modèle de recherche',
    noModelFound: 'Aucun modèle trouvé pour {{model}}',
    models: 'Modèles',
    showMoreModelProvider: 'Montrer plus de fournisseur de modèle',
    selector: {
      tip: 'Ce modèle a été supprimé. Veuillez ajouter un modèle ou sélectionner un autre modèle.',
      emptyTip: 'Aucun modèle disponible',
      emptySetting: 'Veuillez aller dans les paramètres pour configurer',
      rerankTip: 'Veuillez configurer le modèle Rerank',
    },
    card: {
      quota: 'QUOTA',
      onTrial: 'En Essai',
      paid: 'Payé',
      quotaExhausted: 'Quota épuisé',
      callTimes: 'Temps d\'appel',
      tokens: 'Jetons',
      buyQuota: 'Acheter Quota',
      priorityUse: 'Utilisation prioritaire',
      removeKey: 'Supprimer la clé API',
      tip: 'La priorité sera donnée au quota payant. Le quota d\'essai sera utilisé après épuisement du quota payant.',
    },
    item: {
      deleteDesc: '{{modelName}} sont utilisés comme modèles de raisonnement système. Certaines fonctions ne seront pas disponibles après la suppression. Veuillez confirmer.',
      freeQuota: 'QUOTA GRATUIT',
    },
    addApiKey: 'Ajoutez votre clé API',
    invalidApiKey: 'Clé API invalide',
    encrypted: {
      front: 'Votre clé API sera cryptée et stockée en utilisant',
      back: 'technologie.',
    },
    freeQuota: {
      howToEarn: 'Comment gagner',
    },
    addMoreModelProvider: 'AJOUTER PLUS DE FOURNISSEUR DE MODÈLE',
    addModel: 'Ajouter un modèle',
    modelsNum: '{{num}} Modèles',
    showModels: 'Montrer les modèles',
    showModelsNum: 'Afficher {{num}} Modèles',
    collapse: 'Effondrer',
    config: 'Configuration',
    modelAndParameters: 'Modèle et Paramètres',
    model: 'Modèle',
    featureSupported: '{{feature}} pris en charge',
    callTimes: 'Temps d\'appel',
    credits: 'Crédits de Messages',
    buyQuota: 'Acheter Quota',
    getFreeTokens: 'Obtenez des Tokens gratuits',
    priorityUsing: 'Prioriser l\'utilisation',
    deprecated: 'Obsolète',
    confirmDelete: 'confirmer la suppression?',
    quotaTip: 'Tokens gratuits restants disponibles',
    loadPresets: 'Charger les Présents',
    parameters: 'PARAMÈTRES',
    modelHasBeenDeprecated: 'Ce modèle est obsolète',
    providerManagedDescription: 'Utilisez l’ensemble unique d’informations d’identification fourni par le fournisseur de modèle.',
    loadBalancingHeadline: 'Équilibrage',
    loadBalancing: 'Équilibrage',
    loadBalancingLeastKeyWarning: 'Pour activer l’équilibrage de charge, au moins 2 clés doivent être activées.',
    apiKey: 'API-KEY',
    apiKeyStatusNormal: 'L’état de l’APIKey est normal',
    configLoadBalancing: 'Équilibrage de charge de configuration',
    loadBalancingInfo: 'Par défaut, l’équilibrage de charge utilise la stratégie Round-robin. Si la limitation de vitesse est déclenchée, une période de recharge de 1 minute sera appliquée.',
    editConfig: 'Modifier la configuration',
    addConfig: 'Ajouter une configuration',
    apiKeyRateLimit: 'La limite de débit a été atteinte, disponible après {{secondes}}s',
    defaultConfig: 'Configuration par défaut',
    loadBalancingDescription: 'Réduisez la pression grâce à plusieurs ensembles d’informations d’identification.',
    providerManaged: 'Géré par le fournisseur',
    upgradeForLoadBalancing: 'Mettez à niveau votre plan pour activer l’équilibrage de charge.',
  },
  dataSource: {
    add: 'Ajouter une source de données',
    connect: 'Connecter',
    notion: {
      title: 'Notion',
      description: 'Utiliser Notion comme source de données pour la Connaissance.',
      connectedWorkspace: 'Espace de travail connecté',
      addWorkspace: 'Ajouter un espace de travail',
      connected: 'Connecté',
      disconnected: 'Déconnecté',
      changeAuthorizedPages: 'Modifier les pages autorisées',
      pagesAuthorized: 'Pages autorisées',
      sync: 'Synchronisation',
      remove: 'Supprimer',
      selector: {
        pageSelected: 'Pages Sélectionnées',
        searchPages: 'Rechercher des pages...',
        noSearchResult: 'Aucun résultat de recherche',
        addPages: 'Ajouter des pages',
        preview: 'APERÇU',
      },
    },
    website: {
      configuredCrawlers: 'Robots d’exploration configurés',
      with: 'Avec',
      inactive: 'Inactif',
      active: 'Actif',
      title: 'Site internet',
      description: 'Importez du contenu à partir de sites Web à l’aide du robot d’indexation.',
    },
    configure: 'Configurer',
  },
  plugin: {
    serpapi: {
      apiKey: 'Clé API',
      apiKeyPlaceholder: 'Entrez votre clé API',
      keyFrom: 'Obtenez votre clé SerpAPI depuis la page de compte SerpAPI',
    },
  },
  apiBasedExtension: {
    title: 'Les extensions API fournissent une gestion centralisée des API, simplifiant la configuration pour une utilisation facile à travers les applications de Dify.',
    link: 'Apprenez comment développer votre propre Extension API.',
    linkUrl: 'https://docs.dify.ai/fonctionnalites/extension/extension_basee_sur_api',
    add: 'Ajouter l\'extension API',
    selector: {
      title: 'Extension de l\'API',
      placeholder: 'Veuillez sélectionner l\'extension API',
      manage: 'Gérer l\'extension API',
    },
    modal: {
      title: 'Ajouter une extension API',
      editTitle: 'Modifier l\'extension API',
      name: {
        title: 'Nom',
        placeholder: 'Veuillez entrer le nom',
      },
      apiEndpoint: {
        title: 'Point de terminaison API',
        placeholder: 'Veuillez entrer le point de terminaison de l\'API',
      },
      apiKey: {
        title: 'clé API',
        placeholder: 'Veuillez entrer la clé API',
        lengthError: 'La longueur de la clé API ne peut pas être inférieure à 5 caractères',
      },
    },
    type: 'Tapez',
  },
  about: {
    changeLog: 'Journal des modifications',
    updateNow: 'Mettre à jour maintenant',
    nowAvailable: 'Dify {{version}} est maintenant disponible.',
    latestAvailable: 'Dify {{version}} est la dernière version disponible.',
  },
  appMenus: {
    overview: 'Surveillance',
    promptEng: 'Orchestrer',
    apiAccess: 'Accès API',
    logAndAnn: 'Journaux & Annonces.',
    logs: 'Journaux',
  },
  environment: {
    testing: 'TESTER',
    development: 'DÉVELOPPEMENT',
  },
  appModes: {
    completionApp: 'Générateur de Texte',
    chatApp: 'Appli de Chat',
  },
  datasetMenus: {
    documents: 'Documents',
    hitTesting: 'Test de Récupération',
    settings: 'Paramètres',
    emptyTip: 'La Connaissance n\'a pas été associée, veuillez aller à l\'application ou au plug-in pour compléter l\'association.',
    viewDoc: 'Voir la documentation',
    relatedApp: 'applications liées',
    noRelatedApp: 'Pas d’applications liées',
  },
  voiceInput: {
    speaking: 'Parle maintenant...',
    converting: 'Conversion en texte...',
    notAllow: 'microphone non autorisé',
  },
  modelName: {
    'gpt-3.5-turbo': 'GPT-3.5-Turbo',
    'gpt-3.5-turbo-16k': 'GPT-3.5-Turbo-16K',
    'gpt-4': 'GPT-4',
    'gpt-4-32k': 'GPT-4-32K',
    'text-davinci-003': 'Texte-Davinci-003',
    'text-embedding-ada-002': 'Texte-Intégration-Ada-002',
    'whisper-1': 'Whisper-1',
    'claude-instant-1': 'Claude-Instant',
    'claude-2': 'Claude-2',
  },
  chat: {
    renameConversation: 'Renommer la conversation',
    conversationName: 'Nom de la conversation',
    conversationNamePlaceholder: 'Veuillez entrer le nom de la conversation',
    conversationNameCanNotEmpty: 'Nom de la conversation requis',
    citation: {
      title: 'CITATIONS',
      linkToDataset: 'Lien vers la Connaissance',
      characters: 'Personnages :',
      hitCount: 'Nombre de récupérations :',
      vectorHash: 'Hachage vectoriel:',
      hitScore: 'Score de Récupération:',
    },
    inputPlaceholder: 'Parler au bot',
  },
  promptEditor: {
    placeholder: 'Écrivez votre mot d\'invite ici, entrez \'{\' pour insérer une variable, entrez \'/\' pour insérer un bloc de contenu d\'invite',
    context: {
      item: {
        title: 'Contexte',
        desc: 'Insérez le modèle de contexte',
      },
      modal: {
        title: '{{num}} Connaissance en Contexte',
        add: 'Ajouter Contexte',
        footer: 'Vous pouvez gérer les contextes dans la section Contexte ci-dessous.',
      },
    },
    history: {
      item: {
        title: 'Historique des conversations',
        desc: 'Insérer le modèle de message historique',
      },
      modal: {
        title: 'EXEMPLE',
        user: 'Bonjour',
        assistant: 'Bonjour ! Comment puis-je vous aider aujourd\'hui ?',
        edit: 'Modifier les Noms des Rôles de Conversation',
      },
    },
    variable: {
      item: {
        title: 'Variables & Outils Externes',
        desc: 'Insérer des Variables & Outils Externes',
      },
      outputToolDisabledItem: {
        title: 'Variables',
        desc: 'Insérer Variables',
      },
      modal: {
        add: 'Nouvelle variable',
        addTool: 'Nouvel outil',
      },
    },
    query: {
      item: {
        title: 'Requête',
        desc: 'Insérez le modèle de requête utilisateur',
      },
    },
    existed: 'Existe déjà dans le prompt',
  },
  imageUploader: {
    uploadFromComputer: 'Télécharger depuis l\'ordinateur',
    uploadFromComputerReadError: 'La lecture de l\'image a échoué, veuillez réessayer.',
    uploadFromComputerUploadError: 'Le téléchargement de l\'image a échoué, veuillez télécharger à nouveau.',
    uploadFromComputerLimit: 'Le téléchargement d\'images ne peut pas dépasser {{size}} MB',
    pasteImageLink: 'Collez le lien de l\'image',
    pasteImageLinkInputPlaceholder: 'Collez le lien de l\'image ici',
    pasteImageLinkInvalid: 'Lien d\'image invalide',
    imageUpload: 'Téléchargement d\'image',
  },
  tag: {
    placeholder: 'Toutes les balises',
    addNew: 'Ajouter une nouvelle balise',
    noTag: 'Aucune balise',
    noTagYet: 'Aucune balise pour l\'instant',
    addTag: 'ajouter une balise',
    editTag: 'Modifier les balises',
    manageTags: 'Gérer les balises',
    selectorPlaceholder: 'Type de recherche ou de création',
    create: 'Créer',
    delete: 'Supprimer la balise',
    deleteTip: 'Le tag est utilisé, le supprimer ?',
    created: 'Tag créé avec succès',
    failed: 'La création de la balise a échoué',
  },
  errorMsg: {
    fieldRequired: '{{field}} est obligatoire',
    urlError: 'L’URL doit commencer par http:// ou https://',
  },
  fileUploader: {
    pasteFileLinkInputPlaceholder: 'Entrez l’URL...',
    uploadFromComputer: 'Téléchargement local',
    pasteFileLink: 'Coller le lien du fichier',
    uploadFromComputerReadError: 'Échec de la lecture du fichier, veuillez réessayer.',
    uploadFromComputerUploadError: 'Le téléchargement du fichier a échoué, veuillez le télécharger à nouveau.',
    fileExtensionNotSupport: 'Extension de fichier non prise en charge',
    pasteFileLinkInvalid: 'Lien de fichier non valide',
    uploadFromComputerLimit: 'Le fichier de téléchargement ne peut pas dépasser {{size}}',
  },
  license: {
    expiring: 'Expirant dans un jour',
    expiring_plural: 'Expirant dans {{count}} jours',
  },
  pagination: {
    perPage: 'Articles par page',
  },
}

export default translation<|MERGE_RESOLUTION|>--- conflicted
+++ resolved
@@ -50,10 +50,7 @@
     submit: 'Envoyer',
     skip: 'Bateau',
     imageCopied: 'Image copied',
-<<<<<<< HEAD
-=======
     deleteApp: 'Supprimer l’application',
->>>>>>> 363c46ac
   },
   placeholder: {
     input: 'Veuillez entrer',
