const translation = {
  api: {
    success: 'Erfolg',
    actionSuccess: 'Aktion erfolgreich',
    saved: 'Gespeichert',
    create: 'Erstellt',
    remove: 'Entfernt',
  },
  operation: {
    create: 'Erstellen',
    confirm: 'Bestätigen',
    cancel: 'Abbrechen',
    clear: 'Leeren',
    save: 'Speichern',
    saveAndEnable: 'Speichern und Aktivieren',
    edit: 'Bearbeiten',
    add: 'Hinzufügen',
    added: 'Hinzugefügt',
    refresh: 'Neustart',
    reset: 'Zurücksetzen',
    search: 'Suchen',
    change: 'Ändern',
    remove: 'Entfernen',
    send: 'Senden',
    copy: 'Kopieren',
    lineBreak: 'Zeilenumbruch',
    sure: 'Ich bin sicher',
    download: 'Herunterladen',
    delete: 'Löschen',
    settings: 'Einstellungen',
    setup: 'Einrichten',
    getForFree: 'Kostenlos erhalten',
    reload: 'Neu laden',
    ok: 'OK',
    log: 'Protokoll',
    learnMore: 'Mehr erfahren',
    params: 'Parameter',
    duplicate: 'Duplikat',
    rename: 'Umbenennen',
    audioSourceUnavailable: 'AudioSource ist nicht verfügbar',
    zoomOut: 'Verkleinern',
    zoomIn: 'Vergrößern',
    openInNewTab: 'In neuem Tab öffnen',
    copyImage: 'Bild kopieren',
    close: 'Schließen',
    viewMore: 'MEHR SEHEN',
    regenerate: 'Erneuern',
    saveAndRegenerate: 'Speichern und Regenerieren von untergeordneten Chunks',
    view: 'Ansehen',
    submit: 'Senden',
    skip: 'Schiff',
    imageCopied: 'Kopiertes Bild',
<<<<<<< HEAD
=======
    deleteApp: 'App löschen',
>>>>>>> 363c46ac
  },
  placeholder: {
    input: 'Bitte eingeben',
    select: 'Bitte auswählen',
  },
  voice: {
    language: {
      zhHans: 'Chinesisch',
      zhHant: 'Chinesisch (traditionell)',
      enUS: 'Englisch',
      deDE: 'Deutsch',
      frFR: 'Französisch',
      esES: 'Spanisch',
      itIT: 'Italienisch',
      thTH: 'Thailändisch',
      idID: 'Indonesisch',
      jaJP: 'Japanisch',
      koKR: 'Koreanisch',
      ptBR: 'Portugiesisch',
      ruRU: 'Russisch',
      ukUA: 'Ukrainisch',
      viVN: 'Vietnamesisch',
      plPL: 'Polnisch',
      roRO: 'Rumänisch',
      hiIN: 'Hindi',
      trTR: 'Türkisch',
      faIR: 'Persisch',
    },
  },
  unit: {
    char: 'Zeichen',
  },
  actionMsg: {
    noModification: 'Im Moment keine Änderungen.',
    modifiedSuccessfully: 'Erfolgreich geändert',
    modifiedUnsuccessfully: 'Änderung nicht erfolgreich',
    copySuccessfully: 'Erfolgreich kopiert',
    paySucceeded: 'Zahlung erfolgreich',
    payCancelled: 'Zahlung abgebrochen',
    generatedSuccessfully: 'Erfolgreich generiert',
    generatedUnsuccessfully: 'Generierung nicht erfolgreich',
  },
  model: {
    params: {
      temperature: 'Temperatur',
      temperatureTip:
        'Kontrolliert Zufälligkeit: Eine niedrigere Temperatur führt zu weniger zufälligen Ergebnissen. Nähert sich die Temperatur null, wird das Modell deterministisch und repetitiv.',
      top_p: 'Top P',
      top_pTip:
        'Kontrolliert Diversität über Nukleus-Sampling: 0,5 bedeutet, dass die Hälfte aller wahrscheinlichkeitsgewichteten Optionen berücksichtigt wird.',
      presence_penalty: 'Präsenz-Strafe',
      presence_penaltyTip:
        'Wie stark neue Tokens basierend darauf bestraft werden, ob sie bereits im Text erschienen sind.\nErhöht die Wahrscheinlichkeit des Modells, über neue Themen zu sprechen.',
      frequency_penalty: 'Häufigkeitsstrafe',
      frequency_penaltyTip:
        'Wie stark neue Tokens basierend auf ihrer bisherigen Häufigkeit im Text bestraft werden.\nVerringert die Wahrscheinlichkeit des Modells, denselben Satz wortwörtlich zu wiederholen.',
      max_tokens: 'Maximale Token',
      max_tokensTip:
        'Begrenzt die maximale Länge der Antwort in Token. \nGrößere Werte können den Platz für Eingabeaufforderungen, Chat-Logs und Wissen begrenzen. \nEs wird empfohlen, dies unter zwei Dritteln zu setzen\ngpt-4-1106-Vorschau, gpt-4-vision-Vorschau maximale Token (Eingabe 128k Ausgabe 4k)',
      maxTokenSettingTip: 'Ihre Einstellung für maximale Token ist hoch, was den Platz für Eingabeaufforderungen, Abfragen und Daten potenziell begrenzen kann. Erwägen Sie, dies unter 2/3 zu setzen.',
      setToCurrentModelMaxTokenTip: 'Maximale Token auf 80 % der maximalen Token des aktuellen Modells {{maxToken}} aktualisiert.',
      stop_sequences: 'Stop-Sequenzen',
      stop_sequencesTip: 'Bis zu vier Sequenzen, bei denen die API die Generierung weiterer Token stoppt. Der zurückgegebene Text wird die Stop-Sequenz nicht enthalten.',
      stop_sequencesPlaceholder: 'Sequenz eingeben und Tab drücken',
    },
    tone: {
      Creative: 'Kreativ',
      Balanced: 'Ausgewogen',
      Precise: 'Präzise',
      Custom: 'Benutzerdefiniert',
    },
    addMoreModel: 'Gehen Sie zu den Einstellungen, um mehr Modelle hinzuzufügen',
  },
  menus: {
    status: 'Beta',
    explore: 'Erkunden',
    apps: 'Studio',
    plugins: 'Plugins',
    pluginsTips: 'Integrieren Sie Plugins von Drittanbietern oder erstellen Sie ChatGPT-kompatible KI-Plugins.',
    datasets: 'Wissen',
    datasetsTips: 'BALD VERFÜGBAR: Importieren Sie Ihre eigenen Textdaten oder schreiben Sie Daten in Echtzeit über Webhook, um den LLM-Kontext zu verbessern.',
    newApp: 'Neue App',
    newDataset: 'Wissen erstellen',
    tools: 'Werkzeuge',
  },
  userProfile: {
    settings: 'Einstellungen',
    emailSupport: 'E-Mail-Support',
    workspace: 'Arbeitsbereich',
    createWorkspace: 'Arbeitsbereich erstellen',
    helpCenter: 'Hilfe',
    communityFeedback: 'Rückmeldung',
    roadmap: 'Fahrplan',
    community: 'Gemeinschaft',
    about: 'Über',
    logout: 'Abmelden',
  },
  settings: {
    accountGroup: 'KONTO',
    workplaceGroup: 'ARBEITSBEREICH',
    account: 'Mein Konto',
    members: 'Mitglieder',
    billing: 'Abrechnung',
    integrations: 'Integrationen',
    language: 'Sprache',
    provider: 'Modellanbieter',
    dataSource: 'Datenquelle',
    plugin: 'Plugins',
    apiBasedExtension: 'API-Erweiterung',
  },
  account: {
    avatar: 'Avatar',
    name: 'Name',
    email: 'E-Mail',
    password: 'Passwort',
    passwordTip: 'Sie können ein dauerhaftes Passwort festlegen, wenn Sie keine temporären Anmeldecodes verwenden möchten',
    setPassword: 'Ein Passwort festlegen',
    resetPassword: 'Passwort zurücksetzen',
    currentPassword: 'Aktuelles Passwort',
    newPassword: 'Neues Passwort',
    confirmPassword: 'Passwort bestätigen',
    notEqual: 'Die Passwörter sind unterschiedlich.',
    langGeniusAccount: 'Dify-Konto',
    langGeniusAccountTip: 'Ihr Dify-Konto und zugehörige Benutzerdaten.',
    editName: 'Namen bearbeiten',
    showAppLength: '{{length}} Apps anzeigen',
    delete: 'Konto löschen',
    deleteTip: 'Wenn Sie Ihr Konto löschen, werden alle Ihre Daten dauerhaft gelöscht und können nicht wiederhergestellt werden.',
    deleteConfirmTip: 'Zur Bestätigung senden Sie bitte Folgendes von Ihrer registrierten E-Mail-Adresse an ',
    myAccount: 'Mein Konto',
    studio: 'Dify Studio',
    account: 'Konto',
    deletePrivacyLinkTip: 'Weitere Informationen darüber, wie wir mit Ihren Daten umgehen, finden Sie in unserer',
    deletePrivacyLink: 'Datenschutzrichtlinie.',
    deleteSuccessTip: 'Das Löschen Ihres Kontos benötigt einige Zeit, um vollständig gelöscht zu werden. Wir senden Ihnen eine E-Mail, wenn alles erledigt ist.',
    deleteLabel: 'Zur Bestätigung geben Sie bitte unten Ihre E-Mail-Adresse ein',
    deletePlaceholder: 'Bitte geben Sie Ihre E-Mail-Adresse ein',
    sendVerificationButton: 'Verifizierungscode senden',
    verificationLabel: 'Verifizierungs-Code',
    verificationPlaceholder: 'Fügen Sie den 6-stelligen Code ein',
    feedbackTitle: 'Feedback',
    feedbackLabel: 'Sagen Sie uns, warum Sie Ihr Konto gelöscht haben?',
    feedbackPlaceholder: 'Wahlfrei',
    permanentlyDeleteButton: 'Konto dauerhaft löschen',
  },
  members: {
    team: 'Team',
    invite: 'Hinzufügen',
    name: 'NAME',
    lastActive: 'ZULETZT AKTIV',
    role: 'ROLLEN',
    pending: 'Ausstehend...',
    owner: 'Eigentümer',
    admin: 'Admin',
    adminTip: 'Kann Apps erstellen & Team-Einstellungen verwalten',
    normal: 'Normal',
    normalTip: 'Kann nur Apps verwenden, kann keine Apps erstellen',
    editor: 'Editor',
    editorTip: 'Kann Apps erstellen & bearbeiten',
    inviteTeamMember: 'Teammitglied hinzufügen',
    inviteTeamMemberTip: 'Sie können direkt nach der Anmeldung auf Ihre Teamdaten zugreifen.',
    emailNotSetup: 'E-Mail-Server ist nicht eingerichtet, daher können keine Einladungs-E-Mails versendet werden. Bitte informieren Sie die Benutzer über den Einladungslink, der nach der Einladung ausgestellt wird.',
    email: 'E-Mail',
    emailInvalid: 'Ungültiges E-Mail-Format',
    emailPlaceholder: 'Bitte E-Mails eingeben',
    sendInvite: 'Einladung senden',
    invitedAsRole: 'Eingeladen als {{role}}-Benutzer',
    invitationSent: 'Einladung gesendet',
    invitationSentTip: 'Einladung gesendet, und sie können sich bei Dify anmelden, um auf Ihre Teamdaten zuzugreifen.',
    invitationLink: 'Einladungslink',
    failedInvitationEmails: 'Die folgenden Benutzer wurden nicht erfolgreich eingeladen',
    ok: 'OK',
    removeFromTeam: 'Vom Team entfernen',
    removeFromTeamTip: 'Wird den Teamzugang entfernen',
    setAdmin: 'Als Administrator einstellen',
    setMember: 'Als normales Mitglied einstellen',
    setEditor: 'Als Editor einstellen',
    disInvite: 'Einladung widerrufen',
    deleteMember: 'Mitglied löschen',
    you: '(Du)',
    setBuilder: 'Als Builder festlegen',
    datasetOperator: 'Wissensadministrator',
    datasetOperatorTip: 'Kann die Wissensdatenbank nur verwalten',
    builder: 'Bauherr',
    builderTip: 'Kann eigene Apps erstellen und bearbeiten',
  },
  integrations: {
    connected: 'Verbunden',
    google: 'Google',
    googleAccount: 'Mit Google-Konto anmelden',
    github: 'GitHub',
    githubAccount: 'Mit GitHub-Konto anmelden',
    connect: 'Verbinden',
  },
  language: {
    displayLanguage: 'Anzeigesprache',
    timezone: 'Zeitzone',
  },
  provider: {
    apiKey: 'API-Schlüssel',
    enterYourKey: 'Geben Sie hier Ihren API-Schlüssel ein',
    invalidKey: 'Ungültiger OpenAI API-Schlüssel',
    validatedError: 'Validierung fehlgeschlagen: ',
    validating: 'Schlüssel wird validiert...',
    saveFailed: 'API-Schlüssel speichern fehlgeschlagen',
    apiKeyExceedBill: 'Dieser API-SCHLÜSSEL verfügt über kein verfügbares Kontingent, bitte lesen',
    addKey: 'Schlüssel hinzufügen',
    comingSoon: 'Demnächst verfügbar',
    editKey: 'Bearbeiten',
    invalidApiKey: 'Ungültiger API-Schlüssel',
    azure: {
      apiBase: 'API-Basis',
      apiBasePlaceholder: 'Die API-Basis-URL Ihres Azure OpenAI-Endpunkts.',
      apiKey: 'API-Schlüssel',
      apiKeyPlaceholder: 'Geben Sie hier Ihren API-Schlüssel ein',
      helpTip: 'Azure OpenAI Service kennenlernen',
    },
    openaiHosted: {
      openaiHosted: 'Gehostetes OpenAI',
      onTrial: 'IN PROBE',
      exhausted: 'KONTINGENT ERSCHÖPFT',
      desc: 'Der OpenAI-Hostingdienst von Dify ermöglicht es Ihnen, Modelle wie GPT-3.5 zu verwenden. Bevor Ihr Probe-Kontingent aufgebraucht ist, müssen Sie andere Modellanbieter einrichten.',
      callTimes: 'Anrufzeiten',
      usedUp: 'Probe-Kontingent aufgebraucht. Eigenen Modellanbieter hinzufügen.',
      useYourModel: 'Derzeit wird eigener Modellanbieter verwendet.',
      close: 'Schließen',
    },
    anthropicHosted: {
      anthropicHosted: 'Anthropic Claude',
      onTrial: 'IN PROBE',
      exhausted: 'KONTINGENT ERSCHÖPFT',
      desc: 'Leistungsstarkes Modell, das bei einer Vielzahl von Aufgaben von anspruchsvollen Dialogen und kreativer Inhalteerstellung bis hin zu detaillierten Anweisungen hervorragend ist.',
      callTimes: 'Anrufzeiten',
      usedUp: 'Testkontingent aufgebraucht. Eigenen Modellanbieter hinzufügen.',
      useYourModel: 'Derzeit wird eigener Modellanbieter verwendet.',
      close: 'Schließen',
      trialQuotaTip: 'Ihr Anthropic-Testkontingent läuft am 11.03.2025 ab und steht danach nicht mehr zur Verfügung. Bitte machen Sie rechtzeitig davon Gebrauch.',
    },
    anthropic: {
      using: 'Die Einbettungsfähigkeit verwendet',
      enableTip: 'Um das Anthropische Modell zu aktivieren, müssen Sie sich zuerst mit OpenAI oder Azure OpenAI Service verbinden.',
      notEnabled: 'Nicht aktiviert',
      keyFrom: 'Holen Sie Ihren API-Schlüssel von Anthropic',
    },
    encrypted: {
      front: 'Ihr API-SCHLÜSSEL wird verschlüsselt und mit',
      back: ' Technologie gespeichert.',
    },
  },
  modelProvider: {
    notConfigured: 'Das Systemmodell wurde noch nicht vollständig konfiguriert, und einige Funktionen sind möglicherweise nicht verfügbar.',
    systemModelSettings: 'Systemmodell-Einstellungen',
    systemModelSettingsLink: 'Warum ist es notwendig, ein Systemmodell einzurichten?',
    selectModel: 'Wählen Sie Ihr Modell',
    setupModelFirst: 'Bitte richten Sie zuerst Ihr Modell ein',
    systemReasoningModel: {
      key: 'System-Reasoning-Modell',
      tip: 'Legen Sie das Standardinferenzmodell fest, das für die Erstellung von Anwendungen verwendet wird, sowie Funktionen wie die Generierung von Dialognamen und die Vorschlagserstellung für die nächste Frage, die auch das Standardinferenzmodell verwenden.',
    },
    embeddingModel: {
      key: 'Einbettungsmodell',
      tip: 'Legen Sie das Standardmodell für die Dokumenteneinbettungsverarbeitung des Wissens fest, sowohl die Wiederherstellung als auch der Import des Wissens verwenden dieses Einbettungsmodell für die Vektorisierungsverarbeitung. Ein Wechsel wird dazu führen, dass die Vektordimension zwischen dem importierten Wissen und der Frage inkonsistent ist, was zu einem Wiederherstellungsfehler führt. Um einen Wiederherstellungsfehler zu vermeiden, wechseln Sie dieses Modell bitte nicht willkürlich.',
      required: 'Einbettungsmodell ist erforderlich',
    },
    speechToTextModel: {
      key: 'Sprach-zu-Text-Modell',
      tip: 'Legen Sie das Standardmodell für die Spracheingabe in Konversationen fest.',
    },
    ttsModel: {
      key: 'Text-zu-Sprache-Modell',
      tip: 'Legen Sie das Standardmodell für die Text-zu-Sprache-Eingabe in Konversationen fest.',
    },
    rerankModel: {
      key: 'Rerank-Modell',
      tip: 'Rerank-Modell wird die Kandidatendokumentenliste basierend auf der semantischen Übereinstimmung mit der Benutzeranfrage neu ordnen und die Ergebnisse der semantischen Rangordnung verbessern',
    },
    quota: 'Kontingent',
    searchModel: 'Suchmodell',
    noModelFound: 'Kein Modell für {{model}} gefunden',
    models: 'Modelle',
    showMoreModelProvider: 'Zeige mehr Modellanbieter',
    selector: {
      tip: 'Dieses Modell wurde entfernt. Bitte fügen Sie ein Modell hinzu oder wählen Sie ein anderes Modell.',
      emptyTip: 'Keine verfügbaren Modelle',
      emptySetting: 'Bitte gehen Sie zu den Einstellungen, um zu konfigurieren',
      rerankTip: 'Bitte richten Sie das Rerank-Modell ein',
    },
    card: {
      quota: 'KONTINGENT',
      onTrial: 'In Probe',
      paid: 'Bezahlt',
      quotaExhausted: 'Kontingent erschöpft',
      callTimes: 'Anrufzeiten',
      tokens: 'Token',
      buyQuota: 'Kontingent kaufen',
      priorityUse: 'Priorisierte Nutzung',
      removeKey: 'API-Schlüssel entfernen',
      tip: 'Der bezahlten Kontingent wird Vorrang gegeben. Das Testkontingent wird nach dem Verbrauch des bezahlten Kontingents verwendet.',
    },
    item: {
      deleteDesc: '{{modelName}} werden als System-Reasoning-Modelle verwendet. Einige Funktionen stehen nach der Entfernung nicht zur Verfügung. Bitte bestätigen.',
      freeQuota: 'KOSTENLOSES KONTINGENT',
    },
    addApiKey: 'Fügen Sie Ihren API-Schlüssel hinzu',
    invalidApiKey: 'Ungültiger API-Schlüssel',
    encrypted: {
      front: 'Ihr API-SCHLÜSSEL wird verschlüsselt und mit',
      back: ' Technologie gespeichert.',
    },
    freeQuota: {
      howToEarn: 'Wie zu verdienen',
    },
    addMoreModelProvider: 'MEHR MODELLANBIETER HINZUFÜGEN',
    addModel: 'Modell hinzufügen',
    modelsNum: '{{num}} Modelle',
    showModels: 'Modelle anzeigen',
    showModelsNum: 'Zeige {{num}} Modelle',
    collapse: 'Einklappen',
    config: 'Konfigurieren',
    modelAndParameters: 'Modell und Parameter',
    model: 'Modell',
    featureSupported: '{{feature}} unterstützt',
    callTimes: 'Anrufzeiten',
    credits: 'Nachrichtenguthaben',
    buyQuota: 'Kontingent kaufen',
    getFreeTokens: 'Kostenlose Token erhalten',
    priorityUsing: 'Bevorzugte Nutzung',
    deprecated: 'Veraltet',
    confirmDelete: 'Löschung bestätigen?',
    quotaTip: 'Verbleibende verfügbare kostenlose Token',
    loadPresets: 'Voreinstellungen laden',
    parameters: 'PARAMETER',
    loadBalancingHeadline: 'Lastenausgleich',
    apiKey: 'API-SCHLÜSSEL',
    editConfig: 'Konfiguration bearbeiten',
    loadBalancing: 'Lastenausgleich',
    addConfig: 'Konfiguration hinzufügen',
    configLoadBalancing: 'Lastenausgleich für die Konfiguration',
    providerManagedDescription: 'Verwenden Sie den einzelnen Satz von Anmeldeinformationen, der vom Modellanbieter bereitgestellt wird.',
    loadBalancingDescription: 'Reduzieren Sie den Druck mit mehreren Sätzen von Anmeldeinformationen.',
    modelHasBeenDeprecated: 'Dieses Modell ist veraltet',
    loadBalancingLeastKeyWarning: 'Um den Lastausgleich zu aktivieren, müssen mindestens 2 Schlüssel aktiviert sein.',
    providerManaged: 'Vom Anbieter verwaltet',
    apiKeyStatusNormal: 'APIKey-Status ist normal',
    upgradeForLoadBalancing: 'Aktualisieren Sie Ihren Plan, um den Lastenausgleich zu aktivieren.',
    defaultConfig: 'Standardkonfiguration',
    apiKeyRateLimit: 'Ratenlimit wurde erreicht, verfügbar nach {{seconds}}s',
    loadBalancingInfo: 'Standardmäßig wird für den Lastenausgleich die Round-Robin-Strategie verwendet. Wenn die Ratenbegrenzung ausgelöst wird, wird eine Abklingzeit von 1 Minute angewendet.',
  },
  dataSource: {
    add: 'Eine Datenquelle hinzufügen',
    connect: 'Verbinden',
    notion: {
      title: 'Notion',
      description: 'Notion als Datenquelle für das Wissen verwenden.',
      connectedWorkspace: 'Verbundener Arbeitsbereich',
      addWorkspace: 'Arbeitsbereich hinzufügen',
      connected: 'Verbunden',
      disconnected: 'Getrennt',
      changeAuthorizedPages: 'Autorisierte Seiten ändern',
      pagesAuthorized: 'Autorisierte Seiten',
      sync: 'Synchronisieren',
      remove: 'Entfernen',
      selector: {
        pageSelected: 'Ausgewählte Seiten',
        searchPages: 'Seiten suchen...',
        noSearchResult: 'Keine Suchergebnisse',
        addPages: 'Seiten hinzufügen',
        preview: 'VORSCHAU',
      },
    },
    website: {
      inactive: 'Inaktiv',
      description: 'Importieren Sie Inhalte von Websites mit dem Webcrawler.',
      title: 'Website',
      configuredCrawlers: 'Konfigurierte Crawler',
      active: 'Aktiv',
      with: 'Mit',
    },
    configure: 'Konfigurieren',
  },
  plugin: {
    serpapi: {
      apiKey: 'API-Schlüssel',
      apiKeyPlaceholder: 'Geben Sie Ihren API-Schlüssel ein',
      keyFrom: 'Holen Sie Ihren SerpAPI-Schlüssel von der SerpAPI-Kontoseite',
    },
  },
  apiBasedExtension: {
    title: 'API-Erweiterungen bieten zentralisiertes API-Management und vereinfachen die Konfiguration für eine einfache Verwendung in Difys Anwendungen.',
    link: 'Erfahren Sie, wie Sie Ihre eigene API-Erweiterung entwickeln.',
    linkUrl: 'https://docs.dify.ai/features/extension/api_based_extension',
    add: 'API-Erweiterung hinzufügen',
    selector: {
      title: 'API-Erweiterung',
      placeholder: 'Bitte wählen Sie API-Erweiterung',
      manage: 'API-Erweiterung verwalten',
    },
    modal: {
      title: 'API-Erweiterung hinzufügen',
      editTitle: 'API-Erweiterung bearbeiten',
      name: {
        title: 'Name',
        placeholder: 'Bitte geben Sie den Namen ein',
      },
      apiEndpoint: {
        title: 'API-Endpunkt',
        placeholder: 'Bitte geben Sie den API-Endpunkt ein',
      },
      apiKey: {
        title: 'API-Schlüssel',
        placeholder: 'Bitte geben Sie den API-Schlüssel ein',
        lengthError: 'Die Länge des API-Schlüssels darf nicht weniger als 5 Zeichen betragen',
      },
    },
    type: 'Typ',
  },
  about: {
    changeLog: 'Änderungsprotokoll',
    updateNow: 'Jetzt aktualisieren',
    nowAvailable: 'Dify {{version}} ist jetzt verfügbar.',
    latestAvailable: 'Dify {{version}} ist die neueste verfügbare Version.',
  },
  appMenus: {
    overview: 'Übersicht',
    promptEng: 'Orchestrieren',
    apiAccess: 'API-Zugriff',
    logAndAnn: 'Protokolle & Ank.',
    logs: 'Baumstämme',
  },
  environment: {
    testing: 'TESTEN',
    development: 'ENTWICKLUNG',
  },
  appModes: {
    completionApp: 'Textgenerator',
    chatApp: 'Chat-App',
  },
  datasetMenus: {
    documents: 'Dokumente',
    hitTesting: 'Wiederherstellungstest',
    settings: 'Einstellungen',
    emptyTip: 'Das Wissen wurde nicht zugeordnet, bitte gehen Sie zur Anwendung oder zum Plug-in, um die Zuordnung abzuschließen.',
    viewDoc: 'Dokumentation anzeigen',
    relatedApp: 'verbundene Apps',
    noRelatedApp: 'Keine verknüpften Apps',
  },
  voiceInput: {
    speaking: 'Sprechen Sie jetzt...',
    converting: 'Umwandlung in Text...',
    notAllow: 'Mikrofon nicht autorisiert',
  },
  modelName: {
    'gpt-3.5-turbo': 'GPT-3.5-Turbo',
    'gpt-3.5-turbo-16k': 'GPT-3.5-Turbo-16K',
    'gpt-4': 'GPT-4',
    'gpt-4-32k': 'GPT-4-32K',
    'text-davinci-003': 'Text-Davinci-003',
    'text-embedding-ada-002': 'Text-Embedding-Ada-002',
    'whisper-1': 'Flüstern-1',
    'claude-instant-1': 'Claude-Instant',
    'claude-2': 'Claude-2',
  },
  chat: {
    renameConversation: 'Konversation umbenennen',
    conversationName: 'Konversationsname',
    conversationNamePlaceholder: 'Bitte geben Sie den Konversationsnamen ein',
    conversationNameCanNotEmpty: 'Konversationsname erforderlich',
    citation: {
      title: 'ZITIERUNGEN',
      linkToDataset: 'Link zum Wissen',
      characters: 'Zeichen:',
      hitCount: 'Abrufanzahl:',
      vectorHash: 'Vektorhash:',
      hitScore: 'Abrufwertung:',
    },
    inputPlaceholder: 'Sprechen Sie mit dem Bot',
  },
  promptEditor: {
    placeholder: 'Schreiben Sie hier Ihr Aufforderungswort, geben Sie \'{\' ein, um eine Variable einzufügen, geben Sie \'/\' ein, um einen Aufforderungs-Inhaltsblock einzufügen',
    context: {
      item: {
        title: 'Kontext',
        desc: 'Kontextvorlage einfügen',
      },
      modal: {
        title: '{{num}} Wissen im Kontext',
        add: 'Kontext hinzufügen',
        footer: 'Sie können Kontexte im unten stehenden Kontextabschnitt verwalten.',
      },
    },
    history: {
      item: {
        title: 'Konversationsgeschichte',
        desc: 'Vorlage für historische Nachricht einfügen',
      },
      modal: {
        title: 'BEISPIEL',
        user: 'Hallo',
        assistant: 'Hallo! Wie kann ich Ihnen heute helfen?',
        edit: 'Konversationsrollennamen bearbeiten',
      },
    },
    variable: {
      item: {
        title: 'Variablen & Externe Werkzeuge',
        desc: 'Variablen & Externe Werkzeuge einfügen',
      },
      modal: {
        add: 'Neue Variable',
        addTool: 'Neues Werkzeug',
      },
      outputToolDisabledItem: {
        desc: 'Variablen einfügen',
        title: 'Variablen',
      },
    },
    query: {
      item: {
        title: 'Abfrage',
        desc: 'Benutzerabfragevorlage einfügen',
      },
    },
    existed: 'Bereits im Aufforderungstext vorhanden',
  },
  imageUploader: {
    uploadFromComputer: 'Vom Computer hochladen',
    uploadFromComputerReadError: 'Bildlesung fehlgeschlagen, bitte versuchen Sie es erneut.',
    uploadFromComputerUploadError: 'Bildupload fehlgeschlagen, bitte erneut hochladen.',
    uploadFromComputerLimit: 'Hochgeladene Bilder dürfen {{size}} MB nicht überschreiten',
    pasteImageLink: 'Bildlink einfügen',
    pasteImageLinkInputPlaceholder: 'Bildlink hier einfügen',
    pasteImageLinkInvalid: 'Ungültiger Bildlink',
    imageUpload: 'Bild-Upload',
  },
  tag: {
    placeholder: 'Alle Tags',
    addNew: 'Neues Tag hinzufügen',
    noTag: 'Keine Tags',
    noTagYet: 'Noch keine Tags',
    addTag: 'Tags hinzufügen',
    editTag: 'Tags bearbeiten',
    manageTags: 'Tags verwalten',
    selectorPlaceholder: 'Typ zum Suchen oder Erstellen',
    create: 'Erstellen',
    delete: 'Tag löschen',
    deleteTip: 'Das Tag wird verwendet, löschen?',
    created: 'Tag erfolgreich erstellt',
    failed: 'Tag-Erstellung fehlgeschlagen',
  },
  errorMsg: {
    fieldRequired: '{{field}} ist erforderlich',
    urlError: 'Die URL sollte mit http:// oder https:// beginnen',
  },
  fileUploader: {
    uploadFromComputer: 'Lokaler Upload',
    pasteFileLinkInvalid: 'Ungültiger Dateilink',
    pasteFileLinkInputPlaceholder: 'URL eingeben...',
    pasteFileLink: 'Dateilink einfügen',
    uploadFromComputerUploadError: 'Datei-Upload fehlgeschlagen, bitte erneut hochladen.',
    uploadFromComputerLimit: 'Datei hochladen darf {{size}} nicht überschreiten',
    uploadFromComputerReadError: 'Lesen der Datei fehlgeschlagen, bitte versuchen Sie es erneut.',
    fileExtensionNotSupport: 'Dateiendung nicht bedient',
  },
  license: {
    expiring: 'Läuft an einem Tag ab',
    expiring_plural: 'Läuft in {{count}} Tagen ab',
  },
  pagination: {
    perPage: 'Artikel pro Seite',
  },
}

export default translation<|MERGE_RESOLUTION|>--- conflicted
+++ resolved
@@ -50,10 +50,7 @@
     submit: 'Senden',
     skip: 'Schiff',
     imageCopied: 'Kopiertes Bild',
-<<<<<<< HEAD
-=======
     deleteApp: 'App löschen',
->>>>>>> 363c46ac
   },
   placeholder: {
     input: 'Bitte eingeben',
