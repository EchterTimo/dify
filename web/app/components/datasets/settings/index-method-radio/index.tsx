--- conflicted
+++ resolved
@@ -1,12 +1,5 @@
 'use client'
 import { useTranslation } from 'react-i18next'
-<<<<<<< HEAD
-import { IndexingType } from '../../create/step-two'
-import s from './index.module.css'
-import classNames from '@/utils/classnames'
-import type { DataSet } from '@/models/datasets'
-import { ChuckingMode } from '@/models/datasets'
-=======
 import Image from 'next/image'
 import { useRef } from 'react'
 import { useHover } from 'ahooks'
@@ -18,32 +11,21 @@
 import { ChunkingMode } from '@/models/datasets'
 import Badge from '@/app/components/base/badge'
 import { PortalToFollowElem, PortalToFollowElemContent, PortalToFollowElemTrigger } from '@/app/components/base/portal-to-follow-elem'
->>>>>>> df5fb6dc
 
 type IIndexMethodRadioProps = {
   value?: DataSet['indexing_technique']
   onChange: (v?: DataSet['indexing_technique']) => void
   disable?: boolean
-<<<<<<< HEAD
-  itemClassName?: string
-  docForm?: ChuckingMode
-=======
   docForm?: ChunkingMode
   currentValue?: DataSet['indexing_technique']
->>>>>>> df5fb6dc
 }
 
 const IndexMethodRadio = ({
   value,
   onChange,
   disable,
-<<<<<<< HEAD
-  itemClassName,
-  docForm,
-=======
   docForm,
   currentValue,
->>>>>>> df5fb6dc
 }: IIndexMethodRadioProps) => {
   const { t } = useTranslation()
   const economyDomRef = useRef<HTMLDivElement>(null)
@@ -71,34 +53,6 @@
     <div className={classNames('flex justify-between w-full gap-2')}>
       {
         options.map((option) => {
-<<<<<<< HEAD
-          const isParentChild = docForm === ChuckingMode.parentChild
-          return (
-            <div
-              key={option.key}
-              className={classNames(
-                itemClass,
-                itemClassName,
-                s.item,
-                option.key === value && s['item-active'],
-                disable && s.disable,
-                isParentChild && option.key === IndexingType.ECONOMICAL && s.disable,
-              )}
-              onClick={() => {
-                if (isParentChild && option.key === IndexingType.ECONOMICAL)
-                  return
-                if (!disable)
-                  onChange(option.key as DataSet['indexing_technique'])
-              }}
-            >
-              <div className='flex items-center mb-1'>
-                <div className={classNames(s.icon, s[`${option.icon}-icon`])} />
-                <div className='grow text-sm text-gray-900'>{option.text}</div>
-                <div className={classNames(radioClass, s.radio)} />
-              </div>
-              <div className='pl-9 text-xs text-gray-500 leading-[18px]'>{option.desc}</div>
-            </div>
-=======
           const isParentChild = docForm === ChunkingMode.parentChild
           return (
             <PortalToFollowElem
@@ -142,7 +96,6 @@
                 </div>
               </PortalToFollowElemContent>
             </PortalToFollowElem>
->>>>>>> df5fb6dc
           )
         })
       }
