--- conflicted
+++ resolved
@@ -204,7 +204,7 @@
     if (value === ChuckingMode.parentChild && indexType === IndexingType.ECONOMICAL)
       setIndexType(IndexingType.QUALIFIED)
     setDocForm(value)
-    // eslint-disable-next-line @typescript-eslint/no-use-before-define
+    // eslint-disable-next-line ts/no-use-before-define
     currentEstimateMutation.reset()
   }
 
@@ -339,24 +339,9 @@
     setParentChildConfig(defaultParentChildConfig)
   }
 
-<<<<<<< HEAD
-  const fetchFileIndexingEstimate = async (docForm = DocForm.TEXT, language?: string) => {
-    // eslint-disable-next-line ts/no-use-before-define
-    const res = await didFetchFileIndexingEstimate(getFileIndexingEstimateParams(docForm, language)!)
-    if (segmentationType === SegmentType.CUSTOM)
-      setCustomFileIndexingEstimate(res)
-    else
-      setAutomaticFileIndexingEstimate(res)
-  }
-
-  const confirmChangeCustomConfig = () => {
-    if (segmentationType === SegmentType.CUSTOM && maxChunkLength > limitMaxChunkLength) {
-      Toast.notify({ type: 'error', message: t('datasetCreation.stepTwo.maxLengthCheck', { limit: limitMaxChunkLength }) })
-=======
   const updatePreview = () => {
     if (segmentationType === SegmentType.CUSTOM && maxChunkLength > 4000) {
       Toast.notify({ type: 'error', message: t('datasetCreation.stepTwo.maxLengthCheck') })
->>>>>>> d49e9890
       return
     }
     fetchEstimate()
@@ -527,7 +512,7 @@
           onSuccess(data) {
             updateIndexingTypeCache && updateIndexingTypeCache(indexType as string)
             updateResultCache && updateResultCache(data)
-            // eslint-disable-next-line @typescript-eslint/no-use-before-define
+            // eslint-disable-next-line ts/no-use-before-define
             updateRetrievalMethodCache && updateRetrievalMethodCache(retrievalConfig.search_method as string)
           },
         },
@@ -644,19 +629,6 @@
                   <div className='inline-flex shrink-0'>
                     <TextLabel>{t('datasetCreation.stepTwo.rules')}</TextLabel>
                   </div>
-<<<<<<< HEAD
-                  <div className={s.formRow}>
-                    <div className='w-full'>
-                      <div className={s.label}>{t('datasetCreation.stepTwo.maxLength')}</div>
-                      <Input
-                        type="number"
-                        className='h-9'
-                        placeholder={t('datasetCreation.stepTwo.maxLength') || ''}
-                        value={maxChunkLength}
-                        max={limitMaxChunkLength}
-                        min={1}
-                        onChange={e => setMaxChunkLength(Number.parseInt(e.target.value.replace(/^0+/, ''), 10))}
-=======
                   <Divider className='grow' bgStyle='gradient' />
                 </div>
                 <div className='mt-1'>
@@ -666,32 +638,9 @@
                     }}>
                       <Checkbox
                         checked={rule.enabled}
->>>>>>> d49e9890
                       />
                       <label className="ml-2 system-sm-regular cursor-pointer text-text-secondary">{getRuleName(rule.id)}</label>
                     </div>
-<<<<<<< HEAD
-                  </div>
-                  <div className={s.formRow}>
-                    <div className='w-full'>
-                      <div className={s.label}>
-                        {t('datasetCreation.stepTwo.overlap')}
-                        <Tooltip
-                          popupContent={
-                            <div className='max-w-[200px]'>
-                              {t('datasetCreation.stepTwo.overlapTip')}
-                            </div>
-                          }
-                        />
-                      </div>
-                      <Input
-                        type="number"
-                        className='h-9'
-                        placeholder={t('datasetCreation.stepTwo.overlap') || ''}
-                        value={overlap}
-                        min={1}
-                        onChange={e => setOverlap(Number.parseInt(e.target.value.replace(/^0+/, ''), 10))}
-=======
                   ))}
                   {IS_CE_EDITION && <>
                     <div className='flex items-center'>
@@ -703,7 +652,6 @@
                           else
                             handleChangeDocform(ChuckingMode.qa)
                         }}
->>>>>>> d49e9890
                       />
                       <div className='flex items-center gap-1'>
                         <label className="ml-2 system-sm-regular cursor-pointer text-text-secondary">
