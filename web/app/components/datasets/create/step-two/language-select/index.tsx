'use client'
import type { FC } from 'react'
import React from 'react'
import { RiArrowDownSLine, RiCheckLine } from '@remixicon/react'
import cn from '@/utils/classnames'
import Popover from '@/app/components/base/popover'
import { languages } from '@/i18n/language'

export interface ILanguageSelectProps {
  currentLanguage: string
  onSelect: (language: string) => void
  disabled?: boolean
}

const LanguageSelect: FC<ILanguageSelectProps> = ({
  currentLanguage,
  onSelect,
  disabled,
}) => {
  return (
    <Popover
      manualClose
      trigger='click'
      disabled={disabled}
      popupClassName='z-20'
      htmlContent={
        <div className='w-full p-1'>
          {languages.filter(language => language.supported).map(({ prompt_name }) => (
            <div
              key={prompt_name}
<<<<<<< HEAD
              className='py-2 px-3 mx-1 flex items-center gap-2 hover:bg-gray-100 rounded-lg cursor-pointer text-text-secondary text-sm'
              onClick={() => onSelect(prompt_name)}>{prompt_name}
=======
              className='w-full py-2 px-3 inline-flex items-center justify-between hover:bg-state-base-hover rounded-lg cursor-pointer'
              onClick={() => onSelect(prompt_name)}
            >
              <span className='text-text-secondary system-sm-medium'>{prompt_name}</span>
              {(currentLanguage === prompt_name) && <RiCheckLine className='size-4 text-text-accent' />}
>>>>>>> df5fb6dc
            </div>
          ))}
        </div>
      }
      btnElement={
        <div className={cn('inline-flex items-center gap-x-[1px]', disabled && 'cursor-not-allowed')}>
          <span className={cn(
            'px-[3px] system-xs-semibold text-components-button-tertiary-text',
            disabled ? 'text-components-button-tertiary-text-disabled' : '',
          )}>
            {currentLanguage}
          </span>
          <RiArrowDownSLine className={cn(
            'size-3.5 text-components-button-tertiary-text',
            disabled ? 'text-components-button-tertiary-text-disabled' : '',
          )} />
        </div>
      }
<<<<<<< HEAD
      btnClassName={() => cn('!border-0 !px-0 !py-0 !bg-inherit !hover:bg-inherit text-components-button-tertiary-text')}
      className='!w-[120px] h-fit !z-20 !translate-x-0 !left-[-16px]'
=======
      btnClassName={() => cn(
        '!border-0 rounded-md !px-1.5 !py-1 !mx-1 !bg-components-button-tertiary-bg !hover:bg-components-button-tertiary-bg',
        disabled ? 'bg-components-button-tertiary-bg-disabled' : '',
      )}
      className='!w-[140px] h-fit !z-20 !translate-x-0 !left-1'
>>>>>>> df5fb6dc
    />
  )
}
export default React.memo(LanguageSelect)<|MERGE_RESOLUTION|>--- conflicted
+++ resolved
@@ -6,7 +6,7 @@
 import Popover from '@/app/components/base/popover'
 import { languages } from '@/i18n/language'
 
-export interface ILanguageSelectProps {
+export type ILanguageSelectProps = {
   currentLanguage: string
   onSelect: (language: string) => void
   disabled?: boolean
@@ -28,16 +28,11 @@
           {languages.filter(language => language.supported).map(({ prompt_name }) => (
             <div
               key={prompt_name}
-<<<<<<< HEAD
-              className='py-2 px-3 mx-1 flex items-center gap-2 hover:bg-gray-100 rounded-lg cursor-pointer text-text-secondary text-sm'
-              onClick={() => onSelect(prompt_name)}>{prompt_name}
-=======
               className='w-full py-2 px-3 inline-flex items-center justify-between hover:bg-state-base-hover rounded-lg cursor-pointer'
               onClick={() => onSelect(prompt_name)}
             >
               <span className='text-text-secondary system-sm-medium'>{prompt_name}</span>
               {(currentLanguage === prompt_name) && <RiCheckLine className='size-4 text-text-accent' />}
->>>>>>> df5fb6dc
             </div>
           ))}
         </div>
@@ -56,16 +51,11 @@
           )} />
         </div>
       }
-<<<<<<< HEAD
-      btnClassName={() => cn('!border-0 !px-0 !py-0 !bg-inherit !hover:bg-inherit text-components-button-tertiary-text')}
-      className='!w-[120px] h-fit !z-20 !translate-x-0 !left-[-16px]'
-=======
       btnClassName={() => cn(
         '!border-0 rounded-md !px-1.5 !py-1 !mx-1 !bg-components-button-tertiary-bg !hover:bg-components-button-tertiary-bg',
         disabled ? 'bg-components-button-tertiary-bg-disabled' : '',
       )}
       className='!w-[140px] h-fit !z-20 !translate-x-0 !left-1'
->>>>>>> df5fb6dc
     />
   )
 }
