import { useCallback, useState } from 'react'
<<<<<<< HEAD
import type { FC } from 'react'
=======
import type { ReactNode } from 'react'
>>>>>>> df5fb6dc
import { ValidatingTip } from '../../key-validator/ValidateStatus'
import type {
  CredentialFormSchema,
  CredentialFormSchemaNumberInput,
  CredentialFormSchemaRadio,
  CredentialFormSchemaSecretInput,
  CredentialFormSchemaSelect,
  CredentialFormSchemaTextInput,
  FormValue,
} from '../declarations'
import { FormTypeEnum } from '../declarations'
import { useLanguage } from '../hooks'
import Input from './Input'
import cn from '@/utils/classnames'
import { SimpleSelect } from '@/app/components/base/select'
import Tooltip from '@/app/components/base/tooltip'
import Radio from '@/app/components/base/radio'
import ModelParameterModal from '@/app/components/plugins/plugin-detail-panel/model-selector'
import ToolSelector from '@/app/components/plugins/plugin-detail-panel/tool-selector'
import AppSelector from '@/app/components/plugins/plugin-detail-panel/app-selector'
import RadioE from '@/app/components/base/radio/ui'

<<<<<<< HEAD
type FormProps = {
=======
type FormProps<
  CustomFormSchema extends Omit<CredentialFormSchema, 'type'> & { type: string } = never,
> = {
>>>>>>> df5fb6dc
  className?: string
  itemClassName?: string
  fieldLabelClassName?: string
  value: FormValue
  onChange: (val: FormValue) => void
  formSchemas: Array<CredentialFormSchema | CustomFormSchema>
  validating: boolean
  validatedSuccess?: boolean
  showOnVariableMap: Record<string, string[]>
  isEditMode: boolean
  readonly?: boolean
  inputClassName?: string
  isShowDefaultValue?: boolean
  fieldMoreInfo?: (payload: CredentialFormSchema | CustomFormSchema) => ReactNode
  customRenderField?: (
    formSchema: CustomFormSchema,
    props: Omit<FormProps<CustomFormSchema>, 'override' | 'customRenderField'>
  ) => ReactNode
  // If return falsy value, this field will fallback to default render
  override?: [Array<FormTypeEnum>, (formSchema: CredentialFormSchema, props: Omit<FormProps<CustomFormSchema>, 'override' | 'customRenderField'>) => ReactNode]
}

function Form<
  CustomFormSchema extends Omit<CredentialFormSchema, 'type'> & { type: string } = never,
>({
  className,
  itemClassName,
  fieldLabelClassName,
  value,
  onChange,
  formSchemas,
  validating,
  validatedSuccess,
  showOnVariableMap,
  isEditMode,
  readonly,
  inputClassName,
  isShowDefaultValue = false,
  fieldMoreInfo,
  customRenderField,
  override,
}: FormProps<CustomFormSchema>) {
  const language = useLanguage()
  const [changeKey, setChangeKey] = useState('')
  const filteredProps: Omit<FormProps<CustomFormSchema>, 'override' | 'customRenderField'> = {
    className,
    itemClassName,
    fieldLabelClassName,
    value,
    onChange,
    formSchemas,
    validating,
    validatedSuccess,
    showOnVariableMap,
    isEditMode,
    readonly,
    inputClassName,
    isShowDefaultValue,
    fieldMoreInfo,
  }

  const handleFormChange = (key: string, val: string | boolean) => {
    if (isEditMode && (key === '__model_type' || key === '__model_name'))
      return

    setChangeKey(key)
    const shouldClearVariable: Record<string, string | undefined> = {}
    if (showOnVariableMap[key]?.length) {
      showOnVariableMap[key].forEach((clearVariable) => {
        shouldClearVariable[clearVariable] = undefined
      })
    }
    onChange({ ...value, [key]: val, ...shouldClearVariable })
  }

<<<<<<< HEAD
  const handleModelChanged = useCallback((key: string, model: { provider: string; modelId: string; mode?: string }) => {
    const newValue = {
      ...value[key],
      provider: model.provider,
      model: model.modelId,
      mode: model.mode,
=======
  const handleModelChanged = useCallback((key: string, model: any) => {
    const newValue = {
      ...value[key],
      ...model,
>>>>>>> df5fb6dc
      type: FormTypeEnum.modelSelector,
    }
    onChange({ ...value, [key]: newValue })
  }, [onChange, value])

<<<<<<< HEAD
  const handleCompletionParamsChange = useCallback((key: string, newParams: Record<string, any>) => {
    const newValue = {
      ...value[key],
      completion_params: newParams,
    }
    onChange({ ...value, [key]: newValue })
  }, [onChange, value])

  const renderField = (formSchema: CredentialFormSchema) => {
=======
  const renderField = (formSchema: CredentialFormSchema | CustomFormSchema) => {
>>>>>>> df5fb6dc
    const tooltip = formSchema.tooltip
    const tooltipContent = (tooltip && (
      <Tooltip
        popupContent={<div className='w-[200px]'>
          {tooltip[language] || tooltip.en_US}
        </div>}
        triggerClassName='ml-1 w-4 h-4'
        asChild={false} />
    ))
    if (override) {
      const [overrideTypes, overrideRender] = override
      if (overrideTypes.includes(formSchema.type as FormTypeEnum)) {
        const node = overrideRender(formSchema as CredentialFormSchema, filteredProps)
        if (node)
          return node
      }
    }

    if (formSchema.type === FormTypeEnum.textInput || formSchema.type === FormTypeEnum.secretInput || formSchema.type === FormTypeEnum.textNumber) {
      const {
        variable, label, placeholder, required, show_on,
      } = formSchema as (CredentialFormSchemaTextInput | CredentialFormSchemaSecretInput)

      if (show_on.length && !show_on.every(showOnItem => value[showOnItem.variable] === showOnItem.value))
        return null

      const disabled = readonly || (isEditMode && (variable === '__model_type' || variable === '__model_name'))
      return (
        <div key={variable} className={cn(itemClassName, 'py-3')}>
          <div className={cn(fieldLabelClassName, 'flex items-center py-2 system-sm-semibold text-text-secondary')}>
            {label[language] || label.en_US}
            {required && (
              <span className='ml-1 text-red-500'>*</span>
            )}
            {tooltipContent}
          </div>
          <Input
            className={cn(inputClassName, `${disabled && 'cursor-not-allowed opacity-60'}`)}
            value={(isShowDefaultValue && ((value[variable] as string) === '' || value[variable] === undefined || value[variable] === null)) ? formSchema.default : value[variable]}
            onChange={val => handleFormChange(variable, val)}
            validated={validatedSuccess}
            placeholder={placeholder?.[language] || placeholder?.en_US}
            disabled={disabled}
            type={formSchema.type === FormTypeEnum.textNumber ? 'number' : 'text'}
            {...(formSchema.type === FormTypeEnum.textNumber ? { min: (formSchema as CredentialFormSchemaNumberInput).min, max: (formSchema as CredentialFormSchemaNumberInput).max } : {})} />
          {fieldMoreInfo?.(formSchema)}
          {validating && changeKey === variable && <ValidatingTip />}
        </div>
      )
    }

    if (formSchema.type === FormTypeEnum.radio) {
      const {
        options, variable, label, show_on, required,
      } = formSchema as CredentialFormSchemaRadio

      if (show_on.length && !show_on.every(showOnItem => value[showOnItem.variable] === showOnItem.value))
        return null

      const disabled = isEditMode && (variable === '__model_type' || variable === '__model_name')

      return (
        <div key={variable} className={cn(itemClassName, 'py-3')}>
          <div className={cn(fieldLabelClassName, 'flex items-center py-2 system-sm-semibold text-text-secondary')}>
            {label[language] || label.en_US}
            {required && (
              <span className='ml-1 text-red-500'>*</span>
            )}
            {tooltipContent}
          </div>
          <div className={`grid grid-cols-${options?.length} gap-3`}>
            {options.filter((option) => {
              if (option.show_on.length)
                return option.show_on.every(showOnItem => value[showOnItem.variable] === showOnItem.value)

<<<<<<< HEAD
                return true
              }).map(option => (
                <div
                  className={`
=======
              return true
            }).map(option => (
              <div
                className={`
>>>>>>> df5fb6dc
                    flex items-center gap-2 px-3 py-2 rounded-lg border border-components-option-card-option-border bg-components-option-card-option-bg cursor-pointer
                    ${value[variable] === option.value && 'bg-components-option-card-option-selected-bg border-[1.5px] border-components-option-card-option-selected-border shadow-sm'}
                    ${disabled && '!cursor-not-allowed opacity-60'}
                  `}
<<<<<<< HEAD
                  onClick={() => handleFormChange(variable, option.value)}
                  key={`${variable}-${option.value}`}
                >
                  <RadioE isChecked={value[variable] === option.value} />

                  <div className='system-sm-regular text-text-secondary'>{option.label[language] || option.label.en_US}</div>
                </div>
              ))
            }
=======
                onClick={() => handleFormChange(variable, option.value)}
                key={`${variable}-${option.value}`}
              >
                <RadioE isChecked={value[variable] === option.value} />

                <div className='system-sm-regular text-text-secondary'>{option.label[language] || option.label.en_US}</div>
              </div>
            ))}
>>>>>>> df5fb6dc
          </div>
          {fieldMoreInfo?.(formSchema)}
          {validating && changeKey === variable && <ValidatingTip />}
        </div>
      )
    }

    if (formSchema.type === FormTypeEnum.select) {
      const {
        options, variable, label, show_on, required, placeholder,
      } = formSchema as CredentialFormSchemaSelect

      if (show_on.length && !show_on.every(showOnItem => value[showOnItem.variable] === showOnItem.value))
        return null

      return (
        <div key={variable} className={cn(itemClassName, 'py-3')}>
          <div className={cn(fieldLabelClassName, 'flex items-center py-2 system-sm-semibold text-text-secondary')}>
            {label[language] || label.en_US}

            {required && (
              <span className='ml-1 text-red-500'>*</span>
            )}
            {tooltipContent}
          </div>
          <SimpleSelect
            wrapperClassName='h-8'
            className={cn(inputClassName)}
            disabled={readonly}
            defaultValue={(isShowDefaultValue && ((value[variable] as string) === '' || value[variable] === undefined || value[variable] === null)) ? formSchema.default : value[variable]}
            items={options.filter((option) => {
              if (option.show_on.length)
                return option.show_on.every(showOnItem => value[showOnItem.variable] === showOnItem.value)

              return true
            }).map(option => ({ value: option.value, name: option.label[language] || option.label.en_US }))}
            onSelect={item => handleFormChange(variable, item.value as string)}
            placeholder={placeholder?.[language] || placeholder?.en_US} />
          {fieldMoreInfo?.(formSchema)}
          {validating && changeKey === variable && <ValidatingTip />}
        </div>
      )
    }

    if (formSchema.type === FormTypeEnum.boolean) {
      const {
        variable, label, show_on, required,
      } = formSchema as CredentialFormSchemaRadio

      if (show_on.length && !show_on.every(showOnItem => value[showOnItem.variable] === showOnItem.value))
        return null

      return (
        <div key={variable} className={cn(itemClassName, 'py-3')}>
          <div className='flex items-center justify-between py-2 system-sm-semibold text-text-secondary'>
            <div className='flex items-center space-x-2'>
              <span className={cn(fieldLabelClassName, 'flex items-center py-2 system-sm-regular text-text-secondary')}>{label[language] || label.en_US}</span>
<<<<<<< HEAD
              {
                required && (
                  <span className='ml-1 text-red-500'>*</span>
                )
              }
=======
              {required && (
                <span className='ml-1 text-red-500'>*</span>
              )}
>>>>>>> df5fb6dc
              {tooltipContent}
            </div>
            <Radio.Group
              className='flex items-center'
              value={value[variable] === null ? undefined : (value[variable] ? 1 : 0)}
              onChange={val => handleFormChange(variable, val === 1)}
            >
              <Radio value={1} className='!mr-1'>True</Radio>
              <Radio value={0}>False</Radio>
            </Radio.Group>
          </div>
          {fieldMoreInfo?.(formSchema)}
        </div>
      )
    }

    if (formSchema.type === FormTypeEnum.modelSelector) {
      const {
<<<<<<< HEAD
        variable,
        label,
        required,
        scope,
=======
        variable, label, required, scope,
>>>>>>> df5fb6dc
      } = formSchema as (CredentialFormSchemaTextInput | CredentialFormSchemaSecretInput)
      return (
        <div key={variable} className={cn(itemClassName, 'py-3')}>
          <div className={cn(fieldLabelClassName, 'flex items-center py-2 system-sm-semibold text-text-secondary')}>
            {label[language] || label.en_US}
<<<<<<< HEAD
            {
              required && (
                <span className='ml-1 text-red-500'>*</span>
              )
            }
=======
            {required && (
              <span className='ml-1 text-red-500'>*</span>
            )}
>>>>>>> df5fb6dc
            {tooltipContent}
          </div>
          <ModelParameterModal
            popupClassName='!w-[387px]'
            isAdvancedMode
            isInWorkflow
<<<<<<< HEAD
            provider={value[variable]?.provider}
            modelId={value[variable]?.model}
            mode={value[variable]?.mode}
            completionParams={value[variable]?.completion_params}
            setModel={model => handleModelChanged(variable, model)}
            onCompletionParamsChange={params => handleCompletionParamsChange(variable, params)}
            readonly={readonly}
            scope={scope}
          />
=======
            value={value[variable]}
            setModel={model => handleModelChanged(variable, model)}
            readonly={readonly}
            scope={scope} />
>>>>>>> df5fb6dc
          {fieldMoreInfo?.(formSchema)}
          {validating && changeKey === variable && <ValidatingTip />}
        </div>
      )
    }

    if (formSchema.type === FormTypeEnum.toolSelector) {
      const {
        variable,
        label,
        required,
<<<<<<< HEAD
=======
        scope,
>>>>>>> df5fb6dc
      } = formSchema as (CredentialFormSchemaTextInput | CredentialFormSchemaSecretInput)

      return (
        <div key={variable} className={cn(itemClassName, 'py-3')}>
          <div className={cn(fieldLabelClassName, 'flex items-center py-2 system-sm-semibold text-text-secondary')}>
            {label[language] || label.en_US}
<<<<<<< HEAD
            {
              required && (
                <span className='ml-1 text-red-500'>*</span>
              )
            }
            {tooltipContent}
          </div>
          <ToolSelector
            disabled={readonly}
            value={value[variable]}
            onSelect={item => handleFormChange(variable, item as any)}
          />
=======
            {required && (
              <span className='ml-1 text-red-500'>*</span>
            )}
            {tooltipContent}
          </div>
          <ToolSelector
            scope={scope}
            disabled={readonly}
            value={value[variable]}
            onSelect={item => handleFormChange(variable, item as any)} />
>>>>>>> df5fb6dc
          {fieldMoreInfo?.(formSchema)}
          {validating && changeKey === variable && <ValidatingTip />}
        </div>
      )
    }

    if (formSchema.type === FormTypeEnum.appSelector) {
      const {
<<<<<<< HEAD
        variable,
        label,
        required,
        scope,
=======
        variable, label, required, scope,
>>>>>>> df5fb6dc
      } = formSchema as (CredentialFormSchemaTextInput | CredentialFormSchemaSecretInput)

      return (
        <div key={variable} className={cn(itemClassName, 'py-3')}>
          <div className={cn(fieldLabelClassName, 'flex items-center py-2 system-sm-semibold text-text-secondary')}>
            {label[language] || label.en_US}
<<<<<<< HEAD
            {
              required && (
                <span className='ml-1 text-red-500'>*</span>
              )
            }
=======
            {required && (
              <span className='ml-1 text-red-500'>*</span>
            )}
>>>>>>> df5fb6dc
            {tooltipContent}
          </div>
          <AppSelector
            disabled={readonly}
            scope={scope}
            value={value[variable]}
<<<<<<< HEAD
            onSelect={item => handleFormChange(variable, { ...item, type: FormTypeEnum.appSelector } as any)}
          />
=======
            onSelect={item => handleFormChange(variable, { ...item, type: FormTypeEnum.appSelector } as any)} />
>>>>>>> df5fb6dc
          {fieldMoreInfo?.(formSchema)}
          {validating && changeKey === variable && <ValidatingTip />}
        </div>
      )
    }
<<<<<<< HEAD
=======

    // @ts-expect-error it work
    if (!Object.values(FormTypeEnum).includes(formSchema.type))
      return customRenderField?.(formSchema as CustomFormSchema, filteredProps)
>>>>>>> df5fb6dc
  }

  return (
    <div className={className}>
      {formSchemas.map(formSchema => renderField(formSchema))}
    </div>
  )
}

export default Form<|MERGE_RESOLUTION|>--- conflicted
+++ resolved
@@ -1,9 +1,5 @@
 import { useCallback, useState } from 'react'
-<<<<<<< HEAD
-import type { FC } from 'react'
-=======
 import type { ReactNode } from 'react'
->>>>>>> df5fb6dc
 import { ValidatingTip } from '../../key-validator/ValidateStatus'
 import type {
   CredentialFormSchema,
@@ -26,13 +22,9 @@
 import AppSelector from '@/app/components/plugins/plugin-detail-panel/app-selector'
 import RadioE from '@/app/components/base/radio/ui'
 
-<<<<<<< HEAD
-type FormProps = {
-=======
 type FormProps<
   CustomFormSchema extends Omit<CredentialFormSchema, 'type'> & { type: string } = never,
 > = {
->>>>>>> df5fb6dc
   className?: string
   itemClassName?: string
   fieldLabelClassName?: string
@@ -108,37 +100,16 @@
     onChange({ ...value, [key]: val, ...shouldClearVariable })
   }
 
-<<<<<<< HEAD
-  const handleModelChanged = useCallback((key: string, model: { provider: string; modelId: string; mode?: string }) => {
-    const newValue = {
-      ...value[key],
-      provider: model.provider,
-      model: model.modelId,
-      mode: model.mode,
-=======
   const handleModelChanged = useCallback((key: string, model: any) => {
     const newValue = {
       ...value[key],
       ...model,
->>>>>>> df5fb6dc
       type: FormTypeEnum.modelSelector,
     }
     onChange({ ...value, [key]: newValue })
   }, [onChange, value])
 
-<<<<<<< HEAD
-  const handleCompletionParamsChange = useCallback((key: string, newParams: Record<string, any>) => {
-    const newValue = {
-      ...value[key],
-      completion_params: newParams,
-    }
-    onChange({ ...value, [key]: newValue })
-  }, [onChange, value])
-
-  const renderField = (formSchema: CredentialFormSchema) => {
-=======
   const renderField = (formSchema: CredentialFormSchema | CustomFormSchema) => {
->>>>>>> df5fb6dc
     const tooltip = formSchema.tooltip
     const tooltipContent = (tooltip && (
       <Tooltip
@@ -214,32 +185,14 @@
               if (option.show_on.length)
                 return option.show_on.every(showOnItem => value[showOnItem.variable] === showOnItem.value)
 
-<<<<<<< HEAD
-                return true
-              }).map(option => (
-                <div
-                  className={`
-=======
               return true
             }).map(option => (
               <div
                 className={`
->>>>>>> df5fb6dc
                     flex items-center gap-2 px-3 py-2 rounded-lg border border-components-option-card-option-border bg-components-option-card-option-bg cursor-pointer
                     ${value[variable] === option.value && 'bg-components-option-card-option-selected-bg border-[1.5px] border-components-option-card-option-selected-border shadow-sm'}
                     ${disabled && '!cursor-not-allowed opacity-60'}
                   `}
-<<<<<<< HEAD
-                  onClick={() => handleFormChange(variable, option.value)}
-                  key={`${variable}-${option.value}`}
-                >
-                  <RadioE isChecked={value[variable] === option.value} />
-
-                  <div className='system-sm-regular text-text-secondary'>{option.label[language] || option.label.en_US}</div>
-                </div>
-              ))
-            }
-=======
                 onClick={() => handleFormChange(variable, option.value)}
                 key={`${variable}-${option.value}`}
               >
@@ -248,7 +201,6 @@
                 <div className='system-sm-regular text-text-secondary'>{option.label[language] || option.label.en_US}</div>
               </div>
             ))}
->>>>>>> df5fb6dc
           </div>
           {fieldMoreInfo?.(formSchema)}
           {validating && changeKey === variable && <ValidatingTip />}
@@ -306,17 +258,9 @@
           <div className='flex items-center justify-between py-2 system-sm-semibold text-text-secondary'>
             <div className='flex items-center space-x-2'>
               <span className={cn(fieldLabelClassName, 'flex items-center py-2 system-sm-regular text-text-secondary')}>{label[language] || label.en_US}</span>
-<<<<<<< HEAD
-              {
-                required && (
-                  <span className='ml-1 text-red-500'>*</span>
-                )
-              }
-=======
               {required && (
                 <span className='ml-1 text-red-500'>*</span>
               )}
->>>>>>> df5fb6dc
               {tooltipContent}
             </div>
             <Radio.Group
@@ -335,87 +279,43 @@
 
     if (formSchema.type === FormTypeEnum.modelSelector) {
       const {
-<<<<<<< HEAD
+        variable, label, required, scope,
+      } = formSchema as (CredentialFormSchemaTextInput | CredentialFormSchemaSecretInput)
+      return (
+        <div key={variable} className={cn(itemClassName, 'py-3')}>
+          <div className={cn(fieldLabelClassName, 'flex items-center py-2 system-sm-semibold text-text-secondary')}>
+            {label[language] || label.en_US}
+            {required && (
+              <span className='ml-1 text-red-500'>*</span>
+            )}
+            {tooltipContent}
+          </div>
+          <ModelParameterModal
+            popupClassName='!w-[387px]'
+            isAdvancedMode
+            isInWorkflow
+            value={value[variable]}
+            setModel={model => handleModelChanged(variable, model)}
+            readonly={readonly}
+            scope={scope} />
+          {fieldMoreInfo?.(formSchema)}
+          {validating && changeKey === variable && <ValidatingTip />}
+        </div>
+      )
+    }
+
+    if (formSchema.type === FormTypeEnum.toolSelector) {
+      const {
         variable,
         label,
         required,
         scope,
-=======
-        variable, label, required, scope,
->>>>>>> df5fb6dc
       } = formSchema as (CredentialFormSchemaTextInput | CredentialFormSchemaSecretInput)
-      return (
-        <div key={variable} className={cn(itemClassName, 'py-3')}>
-          <div className={cn(fieldLabelClassName, 'flex items-center py-2 system-sm-semibold text-text-secondary')}>
-            {label[language] || label.en_US}
-<<<<<<< HEAD
-            {
-              required && (
-                <span className='ml-1 text-red-500'>*</span>
-              )
-            }
-=======
-            {required && (
-              <span className='ml-1 text-red-500'>*</span>
-            )}
->>>>>>> df5fb6dc
-            {tooltipContent}
-          </div>
-          <ModelParameterModal
-            popupClassName='!w-[387px]'
-            isAdvancedMode
-            isInWorkflow
-<<<<<<< HEAD
-            provider={value[variable]?.provider}
-            modelId={value[variable]?.model}
-            mode={value[variable]?.mode}
-            completionParams={value[variable]?.completion_params}
-            setModel={model => handleModelChanged(variable, model)}
-            onCompletionParamsChange={params => handleCompletionParamsChange(variable, params)}
-            readonly={readonly}
-            scope={scope}
-          />
-=======
-            value={value[variable]}
-            setModel={model => handleModelChanged(variable, model)}
-            readonly={readonly}
-            scope={scope} />
->>>>>>> df5fb6dc
-          {fieldMoreInfo?.(formSchema)}
-          {validating && changeKey === variable && <ValidatingTip />}
-        </div>
-      )
-    }
-
-    if (formSchema.type === FormTypeEnum.toolSelector) {
-      const {
-        variable,
-        label,
-        required,
-<<<<<<< HEAD
-=======
-        scope,
->>>>>>> df5fb6dc
-      } = formSchema as (CredentialFormSchemaTextInput | CredentialFormSchemaSecretInput)
-
-      return (
-        <div key={variable} className={cn(itemClassName, 'py-3')}>
-          <div className={cn(fieldLabelClassName, 'flex items-center py-2 system-sm-semibold text-text-secondary')}>
-            {label[language] || label.en_US}
-<<<<<<< HEAD
-            {
-              required && (
-                <span className='ml-1 text-red-500'>*</span>
-              )
-            }
-            {tooltipContent}
-          </div>
-          <ToolSelector
-            disabled={readonly}
-            value={value[variable]}
-            onSelect={item => handleFormChange(variable, item as any)}
-          />
-=======
+
+      return (
+        <div key={variable} className={cn(itemClassName, 'py-3')}>
+          <div className={cn(fieldLabelClassName, 'flex items-center py-2 system-sm-semibold text-text-secondary')}>
+            {label[language] || label.en_US}
             {required && (
               <span className='ml-1 text-red-500'>*</span>
             )}
@@ -426,7 +326,6 @@
             disabled={readonly}
             value={value[variable]}
             onSelect={item => handleFormChange(variable, item as any)} />
->>>>>>> df5fb6dc
           {fieldMoreInfo?.(formSchema)}
           {validating && changeKey === variable && <ValidatingTip />}
         </div>
@@ -435,55 +334,32 @@
 
     if (formSchema.type === FormTypeEnum.appSelector) {
       const {
-<<<<<<< HEAD
-        variable,
-        label,
-        required,
-        scope,
-=======
         variable, label, required, scope,
->>>>>>> df5fb6dc
       } = formSchema as (CredentialFormSchemaTextInput | CredentialFormSchemaSecretInput)
 
       return (
         <div key={variable} className={cn(itemClassName, 'py-3')}>
           <div className={cn(fieldLabelClassName, 'flex items-center py-2 system-sm-semibold text-text-secondary')}>
             {label[language] || label.en_US}
-<<<<<<< HEAD
-            {
-              required && (
-                <span className='ml-1 text-red-500'>*</span>
-              )
-            }
-=======
-            {required && (
-              <span className='ml-1 text-red-500'>*</span>
-            )}
->>>>>>> df5fb6dc
+            {required && (
+              <span className='ml-1 text-red-500'>*</span>
+            )}
             {tooltipContent}
           </div>
           <AppSelector
             disabled={readonly}
             scope={scope}
             value={value[variable]}
-<<<<<<< HEAD
-            onSelect={item => handleFormChange(variable, { ...item, type: FormTypeEnum.appSelector } as any)}
-          />
-=======
             onSelect={item => handleFormChange(variable, { ...item, type: FormTypeEnum.appSelector } as any)} />
->>>>>>> df5fb6dc
-          {fieldMoreInfo?.(formSchema)}
-          {validating && changeKey === variable && <ValidatingTip />}
-        </div>
-      )
-    }
-<<<<<<< HEAD
-=======
+          {fieldMoreInfo?.(formSchema)}
+          {validating && changeKey === variable && <ValidatingTip />}
+        </div>
+      )
+    }
 
     // @ts-expect-error it work
     if (!Object.values(FormTypeEnum).includes(formSchema.type))
       return customRenderField?.(formSchema as CustomFormSchema, filteredProps)
->>>>>>> df5fb6dc
   }
 
   return (
