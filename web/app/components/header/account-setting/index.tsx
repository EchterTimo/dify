--- conflicted
+++ resolved
@@ -2,18 +2,8 @@
 import { useTranslation } from 'react-i18next'
 import { useEffect, useRef, useState } from 'react'
 import {
-<<<<<<< HEAD
-  RiAccountCircleFill,
-  RiAccountCircleLine,
-  RiApps2AddFill,
-  RiApps2AddLine,
   RiBrainFill,
   RiBrainLine,
-=======
-  RiBox3Fill,
-  RiBox3Line,
-  RiCloseLine,
->>>>>>> 857055b7
   RiColorFilterFill,
   RiColorFilterLine,
   RiDatabase2Fill,
@@ -59,11 +49,7 @@
 
 export default function AccountSetting({
   onCancel,
-<<<<<<< HEAD
-  activeTab = 'provider',
-=======
   activeTab = 'members',
->>>>>>> 857055b7
 }: IAccountSettingProps) {
   const [activeMenu, setActiveMenu] = useState(activeTab)
   const { t } = useTranslation()
