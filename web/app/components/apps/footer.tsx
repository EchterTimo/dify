import React, { useState } from 'react'
import Link from 'next/link'
import { RiCloseLine, RiDiscordFill, RiGithubFill } from '@remixicon/react'
import { useTranslation } from 'react-i18next'

type CustomLinkProps = {
  href: string
  children: React.ReactNode
}

const CustomLink = React.memo(({
  href,
  children,
}: CustomLinkProps) => {
  return (
    <Link
      className='flex h-8 w-8 cursor-pointer items-center justify-center transition-opacity duration-200 ease-in-out hover:opacity-80'
      target='_blank'
      rel='noopener noreferrer'
      href={href}
    >
      {children}
    </Link>
  )
})

const Footer = () => {
  const { t } = useTranslation()
  const [isVisible, setIsVisible] = useState(true)

  const handleClose = () => {
    setIsVisible(false)
  }

  if (!isVisible)
    return null

  return (
    <footer className='relative shrink-0 grow-0 px-12 py-2'>
      <button
        onClick={handleClose}
<<<<<<< HEAD
        className='absolute right-2 top-2 flex h-6 w-6 cursor-pointer items-center justify-center rounded-full transition-colors duration-200 ease-in-out hover:bg-gray-100 dark:hover:bg-gray-800'
=======
        className='absolute right-2 top-2 flex h-6 w-6 cursor-pointer items-center justify-center rounded-full transition-colors duration-200 ease-in-out hover:bg-components-main-nav-nav-button-bg-active'
>>>>>>> b8ef0c84
        aria-label="Close footer"
      >
        <RiCloseLine className='h-4 w-4 text-text-tertiary hover:text-text-secondary' />
      </button>
      <h3 className='text-gradient text-xl font-semibold leading-tight'>{t('app.join')}</h3>
      <p className='system-sm-regular mt-1 text-text-tertiary'>{t('app.communityIntro')}</p>
      <div className='mt-3 flex items-center gap-2'>
        <CustomLink href='https://github.com/langgenius/dify'>
          <RiGithubFill className='h-5 w-5 text-text-tertiary' />
        </CustomLink>
        <CustomLink href='https://discord.gg/FngNHpbcY7'>
          <RiDiscordFill className='h-5 w-5 text-text-tertiary' />
        </CustomLink>
      </div>
    </footer>
  )
}

export default React.memo(Footer)<|MERGE_RESOLUTION|>--- conflicted
+++ resolved
@@ -39,11 +39,7 @@
     <footer className='relative shrink-0 grow-0 px-12 py-2'>
       <button
         onClick={handleClose}
-<<<<<<< HEAD
-        className='absolute right-2 top-2 flex h-6 w-6 cursor-pointer items-center justify-center rounded-full transition-colors duration-200 ease-in-out hover:bg-gray-100 dark:hover:bg-gray-800'
-=======
         className='absolute right-2 top-2 flex h-6 w-6 cursor-pointer items-center justify-center rounded-full transition-colors duration-200 ease-in-out hover:bg-components-main-nav-nav-button-bg-active'
->>>>>>> b8ef0c84
         aria-label="Close footer"
       >
         <RiCloseLine className='h-4 w-4 text-text-tertiary hover:text-text-secondary' />
