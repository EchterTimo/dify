import {
  memo,
  useCallback,
  useEffect,
  useState,
} from 'react'
import { useTranslation } from 'react-i18next'
import {
  COMMAND_PRIORITY_EDITOR,
} from 'lexical'
import { mergeRegister } from '@lexical/utils'
import { useLexicalComposerContext } from '@lexical/react/LexicalComposerContext'
import { useReactFlow, useStoreApi } from 'reactflow'
import { useSelectOrDelete } from '../../hooks'
import type { WorkflowNodesMap } from './node'
import { WorkflowVariableBlockNode } from './node'
import {
  DELETE_WORKFLOW_VARIABLE_BLOCK_COMMAND,
  UPDATE_WORKFLOW_NODES_MAP,
} from './index'
<<<<<<< HEAD
import cn from '@/utils/classnames'
import { Variable02 } from '@/app/components/base/icons/src/vender/solid/development'
import { BubbleX, Env } from '@/app/components/base/icons/src/vender/line/others'
import { VarBlockIcon } from '@/app/components/workflow/block-icon'
import { Line3 } from '@/app/components/base/icons/src/public/common'
import { isConversationVar, isENV, isRagVariableVar, isSystemVar } from '@/app/components/workflow/nodes/_base/components/variable/utils'
=======
import { isConversationVar, isENV, isSystemVar } from '@/app/components/workflow/nodes/_base/components/variable/utils'
>>>>>>> d8584dc0
import Tooltip from '@/app/components/base/tooltip'
import { isExceptionVariable } from '@/app/components/workflow/utils'
import VarFullPathPanel from '@/app/components/workflow/nodes/_base/components/variable/var-full-path-panel'
import { Type } from '@/app/components/workflow/nodes/llm/types'
import { InputField } from '@/app/components/base/icons/src/vender/pipeline'
import type { ValueSelector, Var } from '@/app/components/workflow/types'
import {
  VariableLabelInEditor,
} from '@/app/components/workflow/nodes/_base/components/variable/variable-label'

type WorkflowVariableBlockComponentProps = {
  nodeKey: string
  variables: string[]
  workflowNodesMap: WorkflowNodesMap
  environmentVariables?: Var[]
  conversationVariables?: Var[]
  getVarType?: (payload: {
    nodeId: string,
    valueSelector: ValueSelector,
  }) => Type
}

const WorkflowVariableBlockComponent = ({
  nodeKey,
  variables,
  workflowNodesMap = {},
  getVarType,
  environmentVariables,
  conversationVariables,
}: WorkflowVariableBlockComponentProps) => {
  const { t } = useTranslation()
  const [editor] = useLexicalComposerContext()
  const [ref, isSelected] = useSelectOrDelete(nodeKey, DELETE_WORKFLOW_VARIABLE_BLOCK_COMMAND)
  const variablesLength = variables.length
  const isRagVar = isRagVariableVar(variables)
  const isShowAPart = variablesLength > 2 && !isRagVar
  const varName = (
    () => {
      const isSystem = isSystemVar(variables)
      const varName = variables[variablesLength - 1]
      return `${isSystem ? 'sys.' : ''}${varName}`
    }
  )()
  const [localWorkflowNodesMap, setLocalWorkflowNodesMap] = useState<WorkflowNodesMap>(workflowNodesMap)
  const node = localWorkflowNodesMap![variables[0]]
  const isEnv = isENV(variables)
  const isChatVar = isConversationVar(variables)
  const isException = isExceptionVariable(varName, node?.type)

  let variableValid = true
  if (isEnv) {
    if (environmentVariables)
      variableValid = environmentVariables.some(v => v.variable === `${variables?.[0] ?? ''}.${variables?.[1] ?? ''}`)
  }
  else if (isChatVar) {
    if (conversationVariables)
      variableValid = conversationVariables.some(v => v.variable === `${variables?.[0] ?? ''}.${variables?.[1] ?? ''}`)
  }
  else {
    variableValid = !!node
  }

  const reactflow = useReactFlow()
  const store = useStoreApi()

  useEffect(() => {
    if (!editor.hasNodes([WorkflowVariableBlockNode]))
      throw new Error('WorkflowVariableBlockPlugin: WorkflowVariableBlock not registered on editor')

    return mergeRegister(
      editor.registerCommand(
        UPDATE_WORKFLOW_NODES_MAP,
        (workflowNodesMap: WorkflowNodesMap) => {
          setLocalWorkflowNodesMap(workflowNodesMap)

          return true
        },
        COMMAND_PRIORITY_EDITOR,
      ),
    )
  }, [editor])

  const handleVariableJump = useCallback(() => {
    const workflowContainer = document.getElementById('workflow-container')
    const {
      clientWidth,
      clientHeight,
    } = workflowContainer!

    const {
      setViewport,
    } = reactflow
    const { transform } = store.getState()
    const zoom = transform[2]
    const position = node.position
    setViewport({
      x: (clientWidth - 400 - node.width! * zoom) / 2 - position!.x * zoom,
      y: (clientHeight - node.height! * zoom) / 2 - position!.y * zoom,
      zoom: transform[2],
    })
  }, [node, reactflow, store])

  const Item = (
<<<<<<< HEAD
    <div
      className={cn(
        'group/wrap relative mx-0.5 flex h-[18px] select-none items-center rounded-[5px] border pl-0.5 pr-[3px] hover:border-state-accent-solid hover:bg-state-accent-hover',
        isSelected ? ' border-state-accent-solid bg-state-accent-hover' : ' border-components-panel-border-subtle bg-components-badge-white-to-dark',
        !variableValid && !isRagVar && '!border-state-destructive-solid !bg-state-destructive-hover',
      )}
=======
    <VariableLabelInEditor
      nodeType={node?.type}
      nodeTitle={node?.title}
      variables={variables}
>>>>>>> d8584dc0
      onClick={(e) => {
        e.stopPropagation()
        handleVariableJump()
      }}
      isExceptionVariable={isException}
      errorMsg={!variableValid ? t('workflow.errorMsg.invalidVariable') : undefined}
      isSelected={isSelected}
      ref={ref}
<<<<<<< HEAD
    >
      {!isEnv && !isChatVar && !isRagVar && (
        <div className='flex items-center'>
          {
            node?.type && (
              <div className='p-[1px]'>
                <VarBlockIcon
                  className='!text-text-secondary'
                  type={node?.type}
                />
              </div>
            )
          }
          <div className='mx-0.5 max-w-[60px] shrink-0 truncate text-xs font-medium text-text-secondary' title={node?.title} style={{
          }}>{node?.title}</div>
          <Line3 className='mr-0.5 text-divider-deep'></Line3>
        </div>
      )}
      {isShowAPart && (
        <div className='flex items-center'>
          <RiMoreLine className='h-3 w-3 text-text-secondary' />
          <Line3 className='mr-0.5 text-divider-deep'></Line3>
        </div>
      )}

      <div className='flex items-center text-text-accent'>
        {!isEnv && !isChatVar && !isRagVar && <Variable02 className={cn('h-3.5 w-3.5 shrink-0', isException && 'text-text-warning')} />}
        {isEnv && <Env className='h-3.5 w-3.5 shrink-0 text-util-colors-violet-violet-600' />}
        {isChatVar && <BubbleX className='h-3.5 w-3.5 text-util-colors-teal-teal-700' />}
        {isRagVar && <InputField className='h-3.5 w-3.5 text-text-accent' />}
        <div className={cn(
          'ml-0.5 shrink-0 truncate text-xs font-medium',
          isEnv && 'text-util-colors-violet-violet-600',
          isChatVar && 'text-util-colors-teal-teal-700',
          isException && 'text-text-warning',
          isRagVar && 'text-text-accent',
        )} title={varName}>{varName}</div>
        {
          !variableValid && !isRagVar && (
            <RiErrorWarningFill className='ml-0.5 h-3 w-3 text-text-destructive' />
          )
        }
      </div>
    </div>
  )

  if (!variableValid && !isRagVar) {
    return (
      <Tooltip popupContent={t('workflow.errorMsg.invalidVariable')}>
        {Item}
      </Tooltip>
    )
  }

=======
      notShowFullPath={isShowAPart}
    />
  )

>>>>>>> d8584dc0
  if (!node)
    return Item

  return (
    <Tooltip
      noDecoration
      popupContent={
        <VarFullPathPanel
          nodeName={node.title}
          path={variables.slice(1)}
          varType={getVarType ? getVarType({
            nodeId: variables[0],
            valueSelector: variables,
          }) : Type.string}
          nodeType={node?.type}
        />}
      disabled={!isShowAPart}
    >
      <div>{Item}</div>
    </Tooltip>
  )
}

export default memo(WorkflowVariableBlockComponent)<|MERGE_RESOLUTION|>--- conflicted
+++ resolved
@@ -18,21 +18,11 @@
   DELETE_WORKFLOW_VARIABLE_BLOCK_COMMAND,
   UPDATE_WORKFLOW_NODES_MAP,
 } from './index'
-<<<<<<< HEAD
-import cn from '@/utils/classnames'
-import { Variable02 } from '@/app/components/base/icons/src/vender/solid/development'
-import { BubbleX, Env } from '@/app/components/base/icons/src/vender/line/others'
-import { VarBlockIcon } from '@/app/components/workflow/block-icon'
-import { Line3 } from '@/app/components/base/icons/src/public/common'
 import { isConversationVar, isENV, isRagVariableVar, isSystemVar } from '@/app/components/workflow/nodes/_base/components/variable/utils'
-=======
-import { isConversationVar, isENV, isSystemVar } from '@/app/components/workflow/nodes/_base/components/variable/utils'
->>>>>>> d8584dc0
 import Tooltip from '@/app/components/base/tooltip'
 import { isExceptionVariable } from '@/app/components/workflow/utils'
 import VarFullPathPanel from '@/app/components/workflow/nodes/_base/components/variable/var-full-path-panel'
 import { Type } from '@/app/components/workflow/nodes/llm/types'
-import { InputField } from '@/app/components/base/icons/src/vender/pipeline'
 import type { ValueSelector, Var } from '@/app/components/workflow/types'
 import {
   VariableLabelInEditor,
@@ -131,19 +121,10 @@
   }, [node, reactflow, store])
 
   const Item = (
-<<<<<<< HEAD
-    <div
-      className={cn(
-        'group/wrap relative mx-0.5 flex h-[18px] select-none items-center rounded-[5px] border pl-0.5 pr-[3px] hover:border-state-accent-solid hover:bg-state-accent-hover',
-        isSelected ? ' border-state-accent-solid bg-state-accent-hover' : ' border-components-panel-border-subtle bg-components-badge-white-to-dark',
-        !variableValid && !isRagVar && '!border-state-destructive-solid !bg-state-destructive-hover',
-      )}
-=======
     <VariableLabelInEditor
       nodeType={node?.type}
       nodeTitle={node?.title}
       variables={variables}
->>>>>>> d8584dc0
       onClick={(e) => {
         e.stopPropagation()
         handleVariableJump()
@@ -152,67 +133,10 @@
       errorMsg={!variableValid ? t('workflow.errorMsg.invalidVariable') : undefined}
       isSelected={isSelected}
       ref={ref}
-<<<<<<< HEAD
-    >
-      {!isEnv && !isChatVar && !isRagVar && (
-        <div className='flex items-center'>
-          {
-            node?.type && (
-              <div className='p-[1px]'>
-                <VarBlockIcon
-                  className='!text-text-secondary'
-                  type={node?.type}
-                />
-              </div>
-            )
-          }
-          <div className='mx-0.5 max-w-[60px] shrink-0 truncate text-xs font-medium text-text-secondary' title={node?.title} style={{
-          }}>{node?.title}</div>
-          <Line3 className='mr-0.5 text-divider-deep'></Line3>
-        </div>
-      )}
-      {isShowAPart && (
-        <div className='flex items-center'>
-          <RiMoreLine className='h-3 w-3 text-text-secondary' />
-          <Line3 className='mr-0.5 text-divider-deep'></Line3>
-        </div>
-      )}
-
-      <div className='flex items-center text-text-accent'>
-        {!isEnv && !isChatVar && !isRagVar && <Variable02 className={cn('h-3.5 w-3.5 shrink-0', isException && 'text-text-warning')} />}
-        {isEnv && <Env className='h-3.5 w-3.5 shrink-0 text-util-colors-violet-violet-600' />}
-        {isChatVar && <BubbleX className='h-3.5 w-3.5 text-util-colors-teal-teal-700' />}
-        {isRagVar && <InputField className='h-3.5 w-3.5 text-text-accent' />}
-        <div className={cn(
-          'ml-0.5 shrink-0 truncate text-xs font-medium',
-          isEnv && 'text-util-colors-violet-violet-600',
-          isChatVar && 'text-util-colors-teal-teal-700',
-          isException && 'text-text-warning',
-          isRagVar && 'text-text-accent',
-        )} title={varName}>{varName}</div>
-        {
-          !variableValid && !isRagVar && (
-            <RiErrorWarningFill className='ml-0.5 h-3 w-3 text-text-destructive' />
-          )
-        }
-      </div>
-    </div>
-  )
-
-  if (!variableValid && !isRagVar) {
-    return (
-      <Tooltip popupContent={t('workflow.errorMsg.invalidVariable')}>
-        {Item}
-      </Tooltip>
-    )
-  }
-
-=======
       notShowFullPath={isShowAPart}
     />
   )
 
->>>>>>> d8584dc0
   if (!node)
     return Item
 
