import type {
  FC,
  ReactNode,
} from 'react'
import {
  memo,
  useCallback,
  useEffect,
  useRef,
  useState,
} from 'react'
import { useTranslation } from 'react-i18next'
import { useThrottleEffect } from 'ahooks'
import { debounce } from 'lodash-es'
import type {
  ChatConfig,
  ChatItem,
  Feedback,
  OnSend,
} from '../types'
import Question from './question'
import Answer from './answer'
import ChatInput from './chat-input'
import TryToAsk from './try-to-ask'
import { ChatContextProvider } from './context'
import type { Emoji } from '@/app/components/tools/types'
import Button from '@/app/components/base/button'
import { StopCircle } from '@/app/components/base/icons/src/vender/solid/mediaAndDevices'
import PromptLogModal from '@/app/components/base/prompt-log-modal'
import { useStore as useAppStore } from '@/app/components/app/store'
import MessageLogModal from '@/app/components/base/message-log-modal'

export type ChatProps = {
  chatList: ChatItem[]
  config?: ChatConfig
  isResponding?: boolean
  noStopResponding?: boolean
  onStopResponding?: () => void
  noChatInput?: boolean
  onSend?: OnSend
  chatContainerclassName?: string
  chatContainerInnerClassName?: string
  chatFooterClassName?: string
  chatFooterInnerClassName?: string
  suggestedQuestions?: string[]
  showPromptLog?: boolean
  questionIcon?: ReactNode
  answerIcon?: ReactNode
  allToolIcons?: Record<string, string | Emoji>
  onAnnotationEdited?: (question: string, answer: string, index: number) => void
  onAnnotationAdded?: (annotationId: string, authorName: string, question: string, answer: string, index: number) => void
  onAnnotationRemoved?: (index: number) => void
  chatNode?: ReactNode
  onFeedback?: (messageId: string, feedback: Feedback) => void
}
const Chat: FC<ChatProps> = ({
  config,
  onSend,
  chatList,
  isResponding,
  noStopResponding,
  onStopResponding,
  noChatInput,
  chatContainerclassName,
  chatContainerInnerClassName,
  chatFooterClassName,
  chatFooterInnerClassName,
  suggestedQuestions,
  showPromptLog,
  questionIcon,
  answerIcon,
  allToolIcons,
  onAnnotationAdded,
  onAnnotationEdited,
  onAnnotationRemoved,
  chatNode,
  onFeedback,
}) => {
  const { t } = useTranslation()
  const { currentLogItem, setCurrentLogItem, showPromptLogModal, setShowPromptLogModal, showMessageLogModal, setShowMessageLogModal } = useAppStore()
  const [width, setWidth] = useState(0)
  const chatContainerRef = useRef<HTMLDivElement>(null)
  const chatContainerInnerRef = useRef<HTMLDivElement>(null)
  const chatFooterRef = useRef<HTMLDivElement>(null)
  const chatFooterInnerRef = useRef<HTMLDivElement>(null)
  const userScrolledRef = useRef(false)

  const handleScrolltoBottom = useCallback(() => {
    if (chatContainerRef.current && !userScrolledRef.current)
      chatContainerRef.current.scrollTop = chatContainerRef.current.scrollHeight
  }, [])

<<<<<<< HEAD
  const handleWindowResize = () => {
    if (chatContainerRef.current)
      setWidth(document.body.clientWidth - (chatContainerRef.current?.clientWidth + 16) - 8)

=======
  const handleWindowResize = useCallback(() => {
>>>>>>> 6fd1795d
    if (chatContainerRef.current && chatFooterRef.current)
      chatFooterRef.current.style.width = `${chatContainerRef.current.clientWidth}px`

    if (chatContainerInnerRef.current && chatFooterInnerRef.current)
      chatFooterInnerRef.current.style.width = `${chatContainerInnerRef.current.clientWidth}px`
  }, [])

  useThrottleEffect(() => {
    handleScrolltoBottom()
    handleWindowResize()
  }, [chatList], { wait: 500 })

  useEffect(() => {
    window.addEventListener('resize', debounce(handleWindowResize))
    return () => window.removeEventListener('resize', handleWindowResize)
  }, [handleWindowResize])

  useEffect(() => {
    if (chatFooterRef.current && chatContainerRef.current) {
      const resizeObserver = new ResizeObserver((entries) => {
        for (const entry of entries) {
          const { blockSize } = entry.borderBoxSize[0]

          chatContainerRef.current!.style.paddingBottom = `${blockSize}px`
          handleScrolltoBottom()
        }
      })

      resizeObserver.observe(chatFooterRef.current)

      return () => {
        resizeObserver.disconnect()
      }
    }
  }, [handleScrolltoBottom])

  useEffect(() => {
    const chatContainer = chatContainerRef.current
    if (chatContainer) {
      const setUserScrolled = () => {
        if (chatContainer)
          userScrolledRef.current = chatContainer.scrollHeight - chatContainer.scrollTop >= chatContainer.clientHeight + 300
      }
      chatContainer.addEventListener('scroll', setUserScrolled)
      return () => chatContainer.removeEventListener('scroll', setUserScrolled)
    }
  }, [])

  const hasTryToAsk = config?.suggested_questions_after_answer?.enabled && !!suggestedQuestions?.length && onSend

  return (
    <ChatContextProvider
      config={config}
      chatList={chatList}
      isResponding={isResponding}
      showPromptLog={showPromptLog}
      questionIcon={questionIcon}
      answerIcon={answerIcon}
      allToolIcons={allToolIcons}
      onSend={onSend}
      onAnnotationAdded={onAnnotationAdded}
      onAnnotationEdited={onAnnotationEdited}
      onAnnotationRemoved={onAnnotationRemoved}
      onFeedback={onFeedback}
    >
      <div className='relative h-full'>
        <div
          ref={chatContainerRef}
          className={`relative h-full overflow-y-auto ${chatContainerclassName}`}
        >
          {chatNode}
          <div
            ref={chatContainerInnerRef}
            className={`${chatContainerInnerClassName}`}
          >
            {
              chatList.map((item, index) => {
                if (item.isAnswer) {
                  const isLast = item.id === chatList[chatList.length - 1]?.id
                  return (
                    <Answer
                      key={item.id}
                      item={item}
                      question={chatList[index - 1]?.content}
                      index={index}
                      config={config}
                      answerIcon={answerIcon}
                      responding={isLast && isResponding}
                      allToolIcons={allToolIcons}
                      showPromptLog={showPromptLog}
                    />
                  )
                }
                return (
                  <Question
                    key={item.id}
                    item={item}
                    questionIcon={questionIcon}
                  />
                )
              })
            }
          </div>
        </div>
        <div
          className={`absolute bottom-0 ${(hasTryToAsk || !noChatInput || !noStopResponding) && chatFooterClassName}`}
          ref={chatFooterRef}
          style={{
            background: 'linear-gradient(0deg, #F9FAFB 40%, rgba(255, 255, 255, 0.00) 100%)',
          }}
        >
          <div
            ref={chatFooterInnerRef}
            className={`${chatFooterInnerClassName}`}
          >
            {
              !noStopResponding && isResponding && (
                <div className='flex justify-center mb-2'>
                  <Button className='py-0 px-3 h-7 bg-white shadow-xs' onClick={onStopResponding}>
                    <StopCircle className='mr-[5px] w-3.5 h-3.5 text-gray-500' />
                    <span className='text-xs text-gray-500 font-normal'>{t('appDebug.operation.stopResponding')}</span>
                  </Button>
                </div>
              )
            }
            {
              hasTryToAsk && (
                <TryToAsk
                  suggestedQuestions={suggestedQuestions}
                  onSend={onSend}
                />
              )
            }
            {
              !noChatInput && (
                <ChatInput
                  visionConfig={config?.file_upload?.image}
                  speechToTextConfig={config?.speech_to_text}
                  onSend={onSend}
                />
              )
            }
          </div>
        </div>
        {showPromptLogModal && (
          <PromptLogModal
            width={width}
            currentLogItem={currentLogItem}
            onCancel={() => {
              setCurrentLogItem()
              setShowPromptLogModal(false)
            }}
          />
        )}
        {showMessageLogModal && (
          <MessageLogModal
            fixedWidth
            width={width}
            currentLogItem={currentLogItem}
            onCancel={() => {
              setCurrentLogItem()
              setShowMessageLogModal(false)
            }}
          />
        )}
      </div>
    </ChatContextProvider>
  )
}

export default memo(Chat)<|MERGE_RESOLUTION|>--- conflicted
+++ resolved
@@ -90,14 +90,7 @@
       chatContainerRef.current.scrollTop = chatContainerRef.current.scrollHeight
   }, [])
 
-<<<<<<< HEAD
-  const handleWindowResize = () => {
-    if (chatContainerRef.current)
-      setWidth(document.body.clientWidth - (chatContainerRef.current?.clientWidth + 16) - 8)
-
-=======
   const handleWindowResize = useCallback(() => {
->>>>>>> 6fd1795d
     if (chatContainerRef.current && chatFooterRef.current)
       chatFooterRef.current.style.width = `${chatContainerRef.current.clientWidth}px`
 
