'use client'
import { useMemo, useRef, useState } from 'react'
import { useTranslation } from 'react-i18next'
import type { Collection } from './types'
import Marketplace from './marketplace'
import cn from '@/utils/classnames'
import { useTabSearchParams } from '@/hooks/use-tab-searchparams'
import TabSliderNew from '@/app/components/base/tab-slider-new'
import LabelFilter from '@/app/components/tools/labels/filter'
import Input from '@/app/components/base/input'
import ProviderDetail from '@/app/components/tools/provider/detail'
import Empty from '@/app/components/plugins/marketplace/empty'
import CustomCreateCard from '@/app/components/tools/provider/custom-create-card'
import WorkflowToolEmpty from '@/app/components/tools/add-tool-modal/empty'
import Card from '@/app/components/plugins/card'
import CardMoreInfo from '@/app/components/plugins/card/card-more-info'
import PluginDetailPanel from '@/app/components/plugins/plugin-detail-panel'
import { useSelector as useAppContextSelector } from '@/context/app-context'
import { useAllToolProviders } from '@/service/use-tools'
import { useInstalledPluginList, useInvalidateInstalledPluginList } from '@/service/use-plugins'

const ProviderList = () => {
  const { t } = useTranslation()
  const containerRef = useRef<HTMLDivElement>(null)
  const { enable_marketplace } = useAppContextSelector(s => s.systemFeatures)

  const [activeTab, setActiveTab] = useTabSearchParams({
    defaultTab: 'builtin',
  })
  const options = [
    { value: 'builtin', text: t('tools.type.builtIn') },
    { value: 'api', text: t('tools.type.custom') },
    { value: 'workflow', text: t('tools.type.workflow') },
  ]
  const [tagFilterValue, setTagFilterValue] = useState<string[]>([])
  const handleTagsChange = (value: string[]) => {
    setTagFilterValue(value)
  }
  const [keywords, setKeywords] = useState<string>('')
  const handleKeywordsChange = (value: string) => {
    setKeywords(value)
  }
  const { data: collectionList = [], refetch } = useAllToolProviders()
  const filteredCollectionList = useMemo(() => {
    return collectionList.filter((collection) => {
      if (collection.type !== activeTab)
        return false
      if (tagFilterValue.length > 0 && (!collection.labels || collection.labels.every(label => !tagFilterValue.includes(label))))
        return false
      if (keywords)
        return Object.values(collection.label).some(value => value.toLowerCase().includes(keywords.toLowerCase()))
      return true
    })
  }, [activeTab, tagFilterValue, keywords, collectionList])

  const [currentProvider, setCurrentProvider] = useState<Collection | undefined>()
  const { data: pluginList } = useInstalledPluginList()
  const invalidateInstalledPluginList = useInvalidateInstalledPluginList()
  const currentPluginDetail = useMemo(() => {
    const detail = pluginList?.plugins.find(plugin => plugin.plugin_id === currentProvider?.plugin_id)
    return detail
  }, [currentProvider?.plugin_id, pluginList?.plugins])

  return (
    <>
      <div className='relative flex overflow-hidden shrink-0 h-0 grow'>
        <div
          ref={containerRef}
          className='relative flex flex-col overflow-y-auto bg-background-body grow'
        >
          <div className={cn(
<<<<<<< HEAD
            'sticky top-0 flex justify-between items-center pt-4 px-12 pb-2 leading-[56px] z-20 flex-wrap gap-y-2',
=======
            'sticky top-0 flex justify-between items-center pt-4 px-12 pb-2 leading-[56px] bg-background-body z-20 flex-wrap gap-y-2',
>>>>>>> 363c46ac
            currentProvider && 'pr-6',
          )}>
            <TabSliderNew
              value={activeTab}
              onChange={(state) => {
                setActiveTab(state)
                if (state !== activeTab)
                  setCurrentProvider(undefined)
              }}
              options={options}
            />
            <div className='flex items-center gap-2'>
              <LabelFilter value={tagFilterValue} onChange={handleTagsChange} />
              <Input
                showLeftIcon
                showClearIcon
                wrapperClassName='w-[200px]'
                value={keywords}
                onChange={e => handleKeywordsChange(e.target.value)}
                onClear={() => handleKeywordsChange('')}
              />
            </div>
          </div>
          {(filteredCollectionList.length > 0 || activeTab !== 'builtin') && (
            <div className={cn(
              'relative grid content-start grid-cols-1 gap-4 px-12 pt-2 pb-4 sm:grid-cols-2 md:grid-cols-3 lg:grid-cols-4 shrink-0',
              !filteredCollectionList.length && activeTab === 'workflow' && 'grow',
            )}>
              {activeTab === 'api' && <CustomCreateCard onRefreshData={refetch} />}
              {filteredCollectionList.map(collection => (
                <div
                  key={collection.id}
                  onClick={() => setCurrentProvider(collection)}
                >
                  <Card
                    className={cn(
                      'border-[1.5px] border-transparent cursor-pointer',
                      currentProvider?.id === collection.id && 'border-components-option-card-option-selected-border',
                    )}
                    hideCornerMark
                    payload={{
                      ...collection,
                      brief: collection.description,
                      org: collection.plugin_id ? collection.plugin_id.split('/')[0] : '',
                      name: collection.plugin_id ? collection.plugin_id.split('/')[1] : collection.name,
                    } as any}
                    footer={
                      <CardMoreInfo
                        tags={collection.labels}
                      />
                    }
                  />
                </div>
              ))}
              {!filteredCollectionList.length && activeTab === 'workflow' && <div className='absolute top-1/2 left-1/2 -translate-x-1/2 -translate-y-1/2'><WorkflowToolEmpty /></div>}
            </div>
          )}
          {!filteredCollectionList.length && activeTab === 'builtin' && (
            <Empty lightCard text={t('tools.noTools')} className='px-12 h-[224px]' />
          )}
          {
            enable_marketplace && activeTab === 'builtin' && (
              <Marketplace
                onMarketplaceScroll={() => {
                  containerRef.current?.scrollTo({ top: containerRef.current.scrollHeight, behavior: 'smooth' })
                }}
                searchPluginText={keywords}
                filterPluginTags={tagFilterValue}
              />
            )
          }
        </div>
      </div>
      {currentProvider && !currentProvider.plugin_id && (
        <ProviderDetail
          collection={currentProvider}
          onHide={() => setCurrentProvider(undefined)}
          onRefreshData={refetch}
        />
      )}
      <PluginDetailPanel
        detail={currentPluginDetail}
        onUpdate={() => invalidateInstalledPluginList()}
        onHide={() => setCurrentProvider(undefined)}
      />
    </>
  )
}
ProviderList.displayName = 'ToolProviderList'
export default ProviderList<|MERGE_RESOLUTION|>--- conflicted
+++ resolved
@@ -69,11 +69,7 @@
           className='relative flex flex-col overflow-y-auto bg-background-body grow'
         >
           <div className={cn(
-<<<<<<< HEAD
-            'sticky top-0 flex justify-between items-center pt-4 px-12 pb-2 leading-[56px] z-20 flex-wrap gap-y-2',
-=======
             'sticky top-0 flex justify-between items-center pt-4 px-12 pb-2 leading-[56px] bg-background-body z-20 flex-wrap gap-y-2',
->>>>>>> 363c46ac
             currentProvider && 'pr-6',
           )}>
             <TabSliderNew
