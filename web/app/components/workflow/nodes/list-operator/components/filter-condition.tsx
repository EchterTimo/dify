'use client'
import type { FC } from 'react'
import React, { useCallback, useMemo, useState } from 'react'
import { useTranslation } from 'react-i18next'
import ConditionOperator from '../../if-else/components/condition-list/condition-operator'
import type { Condition } from '../types'
import { ComparisonOperator } from '../../if-else/types'
import { comparisonOperatorNotRequireValue, getOperators } from '../../if-else/utils'
import SubVariablePicker from './sub-variable-picker'
import { FILE_TYPE_OPTIONS, TRANSFER_METHOD } from '@/app/components/workflow/nodes/constants'
import { SimpleSelect as Select } from '@/app/components/base/select'
import BoolValue from '../../../panel/chat-variable-panel/components/bool-value'
import Input from '@/app/components/workflow/nodes/_base/components/input-support-select-var'
import useAvailableVarList from '@/app/components/workflow/nodes/_base/hooks/use-available-var-list'
import cn from '@/utils/classnames'
import { VarType } from '../../../types'

const optionNameI18NPrefix = 'workflow.nodes.ifElse.optionName'
import { getConditionValueAsString } from '@/app/components/workflow/nodes/utils'

const VAR_INPUT_SUPPORTED_KEYS: Record<string, VarType> = {
  name: VarType.string,
  url: VarType.string,
  extension: VarType.string,
  mime_type: VarType.string,
  related_id: VarType.string,
  size: VarType.number,
}

type Props = {
  condition: Condition
  varType: VarType
  onChange: (condition: Condition) => void
  varType: VarType
  hasSubVariable: boolean
  readOnly: boolean
  nodeId: string
}

const FilterCondition: FC<Props> = ({
  condition = { key: '', comparison_operator: ComparisonOperator.equal, value: '' },
  varType,
  onChange,
  hasSubVariable,
  readOnly,
  nodeId,
}) => {
  const { t } = useTranslation()
  const [isFocus, setIsFocus] = useState(false)

  const expectedVarType = condition.key ? VAR_INPUT_SUPPORTED_KEYS[condition.key] : varType
  const supportVariableInput = !!expectedVarType

  const { availableVars, availableNodesWithParent } = useAvailableVarList(nodeId, {
    onlyLeafNodeVar: false,
    filterVar: (varPayload) => {
      return expectedVarType ? varPayload.type === expectedVarType : true
    },
  })

  const isSelect = [ComparisonOperator.in, ComparisonOperator.notIn, ComparisonOperator.allOf].includes(condition.comparison_operator)
  const isArrayValue = condition.key === 'transfer_method' || condition.key === 'type'
  const isBoolean = varType === VarType.boolean

  const selectOptions = useMemo(() => {
    if (isSelect) {
      if (condition.key === 'type' || condition.comparison_operator === ComparisonOperator.allOf) {
        return FILE_TYPE_OPTIONS.map(item => ({
          name: t(`${optionNameI18NPrefix}.${item.i18nKey}`),
          value: item.value,
        }))
      }
      if (condition.key === 'transfer_method') {
        return TRANSFER_METHOD.map(item => ({
          name: t(`${optionNameI18NPrefix}.${item.i18nKey}`),
          value: item.value,
        }))
      }
      return []
    }
    return []
  }, [condition.comparison_operator, condition.key, isSelect, t])

  const handleChange = useCallback((key: string) => {
    return (value: any) => {
      onChange({
        ...condition,
        [key]: (isArrayValue && key === 'value') ? [value] : value,
      })
    }
  }, [condition, onChange, isArrayValue])

  const handleSubVariableChange = useCallback((value: string) => {
    const operators = getOperators(expectedVarType ?? VarType.string, { key: value })
    const newOperator = operators.length > 0 ? operators[0] : ComparisonOperator.equal
    onChange({
      key: value,
      comparison_operator: newOperator,
      value: '',
    })
  }, [onChange, expectedVarType])

  // Extract input rendering logic to avoid nested ternary
  let inputElement: React.ReactNode = null
  if (!comparisonOperatorNotRequireValue(condition.comparison_operator)) {
    if (isSelect) {
      inputElement = (
        <Select
          items={selectOptions}
          defaultValue={isArrayValue ? (condition.value as string[])[0] : condition.value as string}
          onSelect={item => handleChange('value')(item.value)}
          className='!text-[13px]'
          wrapperClassName='grow h-8'
          placeholder='Select value'
        />
      )
    }
    else if (supportVariableInput) {
      inputElement = (
        <Input
          instanceId='filter-condition-input'
          className={cn(
            isFocus
              ? 'border-components-input-border-active bg-components-input-bg-active shadow-xs'
              : 'border-components-input-border-hover bg-components-input-bg-normal',
            'w-0 grow rounded-lg border px-3 py-[6px]',
          )}
          value={
            getConditionValueAsString(condition)
          }
          onChange={handleChange('value')}
          readOnly={readOnly}
          nodesOutputVars={availableVars}
          availableNodes={availableNodesWithParent}
          onFocusChange={setIsFocus}
          placeholder={!readOnly ? t('workflow.nodes.http.insertVarPlaceholder')! : ''}
          placeholderClassName='!leading-[21px]'
        />
      )
    }
    else {
      inputElement = (
        <input
          type={((hasSubVariable && condition.key === 'size') || (!hasSubVariable && varType === VarType.number)) ? 'number' : 'text'}
          className='grow rounded-lg border border-components-input-border-hover bg-components-input-bg-normal px-3 py-[6px]'
          value={
            getConditionValueAsString(condition)
          }
          onChange={e => handleChange('value')(e.target.value)}
          readOnly={readOnly}
        />
      )
    }
  }

  return (
    <div>
      {hasSubVariable && (
        <SubVariablePicker
          className="mb-2"
          value={condition.key}
          onChange={handleSubVariableChange}
        />
      )}
      <div className='flex space-x-1'>
        <ConditionOperator
          className='h-8 bg-components-input-bg-normal'
          varType={expectedVarType ?? varType ?? VarType.string}
          value={condition.comparison_operator}
          onSelect={handleChange('comparison_operator')}
          file={hasSubVariable ? { key: condition.key } : undefined}
          disabled={readOnly}
        />
<<<<<<< HEAD
        {inputElement}
=======
        {!comparisonOperatorNotRequireValue(condition.comparison_operator) && (
          <>
            {isSelect && (
              <Select
                items={selectOptions}
                defaultValue={isArrayValue ? (condition.value as string[])[0] : condition.value as string}
                onSelect={item => handleChange('value')(item.value)}
                className='!text-[13px]'
                wrapperClassName='grow h-8'
                placeholder='Select value'
              />
            )}
            {!isSelect && !isBoolean && supportVariableInput && (
              <Input
                instanceId='filter-condition-input'
                className={cn(
                  isFocus
                    ? 'border-components-input-border-active bg-components-input-bg-active shadow-xs'
                    : 'border-components-input-border-hover bg-components-input-bg-normal',
                  'w-0 grow rounded-lg border px-3 py-[6px]',
                )}
                value={condition.value as string}
                onChange={handleChange('value')}
                readOnly={readOnly}
                nodesOutputVars={availableVars}
                availableNodes={availableNodesWithParent}
                onFocusChange={setIsFocus}
                placeholder={!readOnly ? t('workflow.nodes.http.extractListPlaceholder')! : ''}
                placeholderClassName='!leading-[21px]'
              />
            )}

            {!isSelect && !isBoolean && !supportVariableInput && (
              <input
                type={(condition.key === 'size' || expectedVarType === VarType.number) ? 'number' : 'text'}
                className='grow rounded-lg border border-components-input-border-hover bg-components-input-bg-normal px-3 py-[6px]'
                value={condition.value as string}
                onChange={e => handleChange('value')(e.target.value)}
                readOnly={readOnly}
              />
            )}
            {!isSelect && isBoolean && (
              <BoolValue
                value={condition.value as boolean}
                onChange={handleChange('value')}
              />
            )}
          </>
        )}
>>>>>>> 04d2b077
      </div>
    </div>
  )
}

export default React.memo(FilterCondition)<|MERGE_RESOLUTION|>--- conflicted
+++ resolved
@@ -29,7 +29,6 @@
 
 type Props = {
   condition: Condition
-  varType: VarType
   onChange: (condition: Condition) => void
   varType: VarType
   hasSubVariable: boolean
@@ -115,7 +114,7 @@
         />
       )
     }
-    else if (supportVariableInput) {
+    else if (supportVariableInput && !isBoolean) {
       inputElement = (
         <Input
           instanceId='filter-condition-input'
@@ -137,6 +136,12 @@
           placeholderClassName='!leading-[21px]'
         />
       )
+    }
+    else if (isBoolean) {
+      <BoolValue
+                value={condition.value as boolean}
+                onChange={handleChange('value')}
+              />
     }
     else {
       inputElement = (
@@ -171,59 +176,7 @@
           file={hasSubVariable ? { key: condition.key } : undefined}
           disabled={readOnly}
         />
-<<<<<<< HEAD
         {inputElement}
-=======
-        {!comparisonOperatorNotRequireValue(condition.comparison_operator) && (
-          <>
-            {isSelect && (
-              <Select
-                items={selectOptions}
-                defaultValue={isArrayValue ? (condition.value as string[])[0] : condition.value as string}
-                onSelect={item => handleChange('value')(item.value)}
-                className='!text-[13px]'
-                wrapperClassName='grow h-8'
-                placeholder='Select value'
-              />
-            )}
-            {!isSelect && !isBoolean && supportVariableInput && (
-              <Input
-                instanceId='filter-condition-input'
-                className={cn(
-                  isFocus
-                    ? 'border-components-input-border-active bg-components-input-bg-active shadow-xs'
-                    : 'border-components-input-border-hover bg-components-input-bg-normal',
-                  'w-0 grow rounded-lg border px-3 py-[6px]',
-                )}
-                value={condition.value as string}
-                onChange={handleChange('value')}
-                readOnly={readOnly}
-                nodesOutputVars={availableVars}
-                availableNodes={availableNodesWithParent}
-                onFocusChange={setIsFocus}
-                placeholder={!readOnly ? t('workflow.nodes.http.extractListPlaceholder')! : ''}
-                placeholderClassName='!leading-[21px]'
-              />
-            )}
-
-            {!isSelect && !isBoolean && !supportVariableInput && (
-              <input
-                type={(condition.key === 'size' || expectedVarType === VarType.number) ? 'number' : 'text'}
-                className='grow rounded-lg border border-components-input-border-hover bg-components-input-bg-normal px-3 py-[6px]'
-                value={condition.value as string}
-                onChange={e => handleChange('value')(e.target.value)}
-                readOnly={readOnly}
-              />
-            )}
-            {!isSelect && isBoolean && (
-              <BoolValue
-                value={condition.value as boolean}
-                onChange={handleChange('value')}
-              />
-            )}
-          </>
-        )}
->>>>>>> 04d2b077
       </div>
     </div>
   )
