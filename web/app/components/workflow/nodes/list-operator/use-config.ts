import { useCallback, useMemo } from 'react'
import produce from 'immer'
import { useStoreApi } from 'reactflow'
import type { ValueSelector, Var } from '../../types'
import { VarType } from '../../types'
import { getOperators } from '../if-else/utils'
import { OrderBy } from './types'
import type { Condition, Limit, ListFilterNodeType } from './types'
import useNodeCrud from '@/app/components/workflow/nodes/_base/hooks/use-node-crud'
import {
  useIsChatMode,
  useNodesReadOnly,
  useWorkflow,
  useWorkflowVariables,
} from '@/app/components/workflow/hooks'

const useConfig = (id: string, payload: ListFilterNodeType) => {
  const { nodesReadOnly: readOnly } = useNodesReadOnly()
  const isChatMode = useIsChatMode()

  const store = useStoreApi()
  const { getBeforeNodesInSameBranch } = useWorkflow()

  const {
    getNodes,
  } = store.getState()
  const currentNode = getNodes().find(n => n.id === id)
  const isInIteration = payload.isInIteration
  const iterationNode = isInIteration ? getNodes().find(n => n.id === currentNode!.parentId) : null
  const isInLoop = payload.isInLoop
  const loopNode = isInLoop ? getNodes().find(n => n.id === currentNode!.parentId) : null
  const availableNodes = useMemo(() => {
    return getBeforeNodesInSameBranch(id)
  }, [getBeforeNodesInSameBranch, id])

  const { inputs, setInputs } = useNodeCrud<ListFilterNodeType>(id, payload)

  const { getCurrentVariableType } = useWorkflowVariables()

  const getType = useCallback((variable?: ValueSelector) => {
    const varType = getCurrentVariableType({
      parentNode: isInIteration ? iterationNode : loopNode,
      valueSelector: variable || inputs.variable || [],
      availableNodes,
      isChatMode,
      isConstant: false,
    })
    let itemVarType = varType
    switch (varType) {
      case VarType.arrayNumber:
        itemVarType = VarType.number
        break
      case VarType.arrayString:
        itemVarType = VarType.string
        break
      case VarType.arrayFile:
        itemVarType = VarType.file
        break
      case VarType.arrayObject:
        itemVarType = VarType.object
        break
<<<<<<< HEAD
      case VarType.arrayBoolean:
        itemVarType = VarType.boolean
        break
      default:
        itemVarType = varType
=======
>>>>>>> 981f7489
    }
    return { varType, itemVarType }
  }, [availableNodes, getCurrentVariableType, inputs.variable, isChatMode, isInIteration, iterationNode, loopNode])

  const { varType, itemVarType } = getType()

  const itemVarTypeShowName = useMemo(() => {
    if (!inputs.variable)
      return '?'
    return [(itemVarType || VarType.string).substring(0, 1).toUpperCase(), (itemVarType || VarType.string).substring(1)].join('')
  }, [inputs.variable, itemVarType])

  const hasSubVariable = [VarType.arrayFile].includes(varType)

  const handleVarChanges = useCallback((variable: ValueSelector | string) => {
    const newInputs = produce(inputs, (draft) => {
      draft.variable = variable as ValueSelector
      const { varType, itemVarType } = getType(draft.variable)
      const isFileArray = varType === VarType.arrayFile

      draft.var_type = varType
      draft.item_var_type = itemVarType
      draft.filter_by.conditions = [{
        key: (isFileArray && !draft.filter_by.conditions[0]?.key) ? 'name' : '',
        comparison_operator: getOperators(itemVarType, isFileArray ? { key: 'name' } : undefined)[0],
        value: itemVarType === VarType.boolean ? false : '',
      }]
      if (isFileArray && draft.order_by.enabled && !draft.order_by.key)
        draft.order_by.key = 'name'
    })
    setInputs(newInputs)
  }, [getType, inputs, setInputs])

  const filterVar = useCallback((varPayload: Var) => {
    // Don't know the item struct of VarType.arrayObject, so not support it
    return [VarType.arrayNumber, VarType.arrayString, VarType.arrayBoolean, VarType.arrayFile].includes(varPayload.type)
  }, [])

  const handleFilterEnabledChange = useCallback((enabled: boolean) => {
    const newInputs = produce(inputs, (draft) => {
      draft.filter_by.enabled = enabled
      if (enabled && !draft.filter_by.conditions)
        draft.filter_by.conditions = []
    })
    setInputs(newInputs)
  }, [hasSubVariable, inputs, setInputs])

  const handleFilterChange = useCallback((condition: Condition) => {
    const newInputs = produce(inputs, (draft) => {
      draft.filter_by.conditions[0] = condition
    })
    setInputs(newInputs)
  }, [inputs, setInputs])

  const handleLimitChange = useCallback((limit: Limit) => {
    const newInputs = produce(inputs, (draft) => {
      draft.limit = limit
    })
    setInputs(newInputs)
  }, [inputs, setInputs])

  const handleExtractsEnabledChange = useCallback((enabled: boolean) => {
    const newInputs = produce(inputs, (draft) => {
      draft.extract_by.enabled = enabled
      if (enabled)
        draft.extract_by.serial = '1'
    })
    setInputs(newInputs)
  }, [inputs, setInputs])

  const handleExtractsChange = useCallback((value: string) => {
    const newInputs = produce(inputs, (draft) => {
      draft.extract_by.serial = value
    })
    setInputs(newInputs)
  }, [inputs, setInputs])

  const handleOrderByEnabledChange = useCallback((enabled: boolean) => {
    const newInputs = produce(inputs, (draft) => {
      draft.order_by.enabled = enabled
      if (enabled) {
        draft.order_by.value = OrderBy.ASC
        if (hasSubVariable && !draft.order_by.key)
          draft.order_by.key = 'name'
      }
    })
    setInputs(newInputs)
  }, [hasSubVariable, inputs, setInputs])

  const handleOrderByKeyChange = useCallback((key: string) => {
    const newInputs = produce(inputs, (draft) => {
      draft.order_by.key = key
    })
    setInputs(newInputs)
  }, [inputs, setInputs])

  const handleOrderByTypeChange = useCallback((type: OrderBy) => {
    return () => {
      const newInputs = produce(inputs, (draft) => {
        draft.order_by.value = type
      })
      setInputs(newInputs)
    }
  }, [inputs, setInputs])

  return {
    readOnly,
    inputs,
    filterVar,
    varType,
    itemVarType,
    itemVarTypeShowName,
    hasSubVariable,
    handleVarChanges,
    handleFilterEnabledChange,
    handleFilterChange,
    handleLimitChange,
    handleOrderByEnabledChange,
    handleOrderByKeyChange,
    handleOrderByTypeChange,
    handleExtractsEnabledChange,
    handleExtractsChange,
  }
}

export default useConfig<|MERGE_RESOLUTION|>--- conflicted
+++ resolved
@@ -45,7 +45,7 @@
       isChatMode,
       isConstant: false,
     })
-    let itemVarType = varType
+    let itemVarType
     switch (varType) {
       case VarType.arrayNumber:
         itemVarType = VarType.number
@@ -59,14 +59,11 @@
       case VarType.arrayObject:
         itemVarType = VarType.object
         break
-<<<<<<< HEAD
       case VarType.arrayBoolean:
         itemVarType = VarType.boolean
         break
       default:
         itemVarType = varType
-=======
->>>>>>> 981f7489
     }
     return { varType, itemVarType }
   }, [availableNodes, getCurrentVariableType, inputs.variable, isChatMode, isInIteration, iterationNode, loopNode])
