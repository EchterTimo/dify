--- conflicted
+++ resolved
@@ -20,22 +20,7 @@
 import type { Field } from '@/app/components/workflow/nodes/llm/types'
 import { FILE_STRUCT } from '@/app/components/workflow/constants'
 import { noop } from 'lodash-es'
-<<<<<<< HEAD
-import { CodeAssistant, MagicEdit } from '@/app/components/base/icons/src/vender/line/general'
-=======
 import { VariableIconWithColor } from '@/app/components/workflow/nodes/_base/components/variable/variable-label'
->>>>>>> 981f7489
-
-type ObjectChildrenProps = {
-  nodeId: string
-  title: string
-  data: Var[]
-  objPath: string[]
-  onChange: (value: ValueSelector, item: Var) => void
-  onHovering?: (value: boolean) => void
-  itemWidth?: number
-  isSupportFileVar?: boolean
-}
 
 type ItemProps = {
   nodeId: string
@@ -53,8 +38,6 @@
   zIndex?: number
   className?: string
 }
-
-const objVarTypes = [VarType.object, VarType.file]
 
 const Item: FC<ItemProps> = ({
   nodeId,
@@ -77,21 +60,6 @@
   const isSys = itemData.variable.startsWith('sys.')
   const isEnv = itemData.variable.startsWith('env.')
   const isChatVar = itemData.variable.startsWith('conversation.')
-  const flatVarIcon = useMemo(() => {
-    if (!isFlat)
-      return null
-    const variable = itemData.variable
-    let Icon
-    switch (variable) {
-      case 'current':
-        Icon = isInCodeGeneratorInstructionEditor ? CodeAssistant : MagicEdit
-        return <Icon className='h-3.5 w-3.5 shrink-0 text-util-colors-violet-violet-600' />
-      case 'error_message':
-        return <Variable02 className='h-3.5 w-3.5 shrink-0 text-util-colors-orange-dark-orange-dark-600' />
-      default:
-        return <Variable02 className='h-3.5 w-3.5 shrink-0 text-text-accent' />
-    }
-  }, [isFlat, isInCodeGeneratorInstructionEditor, itemData.variable])
 
   const varName = useMemo(() => {
     if (!isFlat)
@@ -191,18 +159,10 @@
           onMouseDown={e => e.preventDefault()}
         >
           <div className='flex w-0 grow items-center'>
-<<<<<<< HEAD
-            {!isFlat && !isEnv && !isChatVar && !isLoopVar && <Variable02 className={cn('h-3.5 w-3.5 shrink-0 text-text-accent', isException && 'text-text-warning')} />}
-            {isEnv && <Env className='h-3.5 w-3.5 shrink-0 text-util-colors-violet-violet-600' />}
-            {isChatVar && <BubbleX className='h-3.5 w-3.5 shrink-0 text-util-colors-teal-teal-700' />}
-            {isLoopVar && <Loop className='h-3.5 w-3.5 shrink-0 text-util-colors-cyan-cyan-500' />}
-            {isFlat && flatVarIcon}
-=======
             <VariableIconWithColor
               variableCategory={variableCategory}
               isExceptionVariable={isException}
             />
->>>>>>> 981f7489
             {!isEnv && !isChatVar && (
               <div title={itemData.variable} className='system-sm-medium ml-1 w-0 grow truncate text-text-secondary'>{varName}</div>
             )}
@@ -236,66 +196,6 @@
         )}
       </PortalToFollowElemContent>
     </PortalToFollowElem >
-  )
-}
-
-const ObjectChildren: FC<ObjectChildrenProps> = ({
-  title,
-  nodeId,
-  objPath,
-  data,
-  onChange,
-  onHovering,
-  itemWidth,
-  isSupportFileVar,
-}) => {
-  const currObjPath = objPath
-  const itemRef = useRef<HTMLDivElement>(null)
-  const [isItemHovering, setIsItemHovering] = useState(false)
-  useHover(itemRef, {
-    onChange: (hovering) => {
-      if (hovering) {
-        setIsItemHovering(true)
-      }
-      else {
-        setTimeout(() => {
-          setIsItemHovering(false)
-        }, 100)
-      }
-    },
-  })
-  const [isChildrenHovering, setIsChildrenHovering] = useState(false)
-  const isHovering = isItemHovering || isChildrenHovering
-  useEffect(() => {
-    onHovering && onHovering(isHovering)
-  }, [isHovering])
-  useEffect(() => {
-    onHovering && onHovering(isItemHovering)
-  }, [isItemHovering])
-  // absolute top-[-2px]
-  return (
-    <div ref={itemRef} className=' space-y-1 rounded-lg border border-gray-200 bg-white shadow-lg' style={{
-      right: itemWidth ? itemWidth - 10 : 215,
-      minWidth: 252,
-    }}>
-      <div className='flex h-[22px] items-center px-3 text-xs font-normal text-gray-700'><span className='text-gray-500'>{title}.</span>{currObjPath.join('.')}</div>
-      {
-        (data && data.length > 0)
-        && data.map((v, i) => (
-          <Item
-            key={i}
-            nodeId={nodeId}
-            title={title}
-            objPath={objPath}
-            itemData={v}
-            onChange={onChange}
-            onHovering={setIsChildrenHovering}
-            isSupportFileVar={isSupportFileVar}
-            isException={v.isException}
-          />
-        ))
-      }
-    </div>
   )
 }
 
