import type { FC } from 'react'
import { memo } from 'react'
<<<<<<< HEAD
import { useAllBuiltInTools, useAllCustomTools, useAllWorkflowTools } from '@/service/use-tools'
import type {
  BlockEnum,
  NodeDefault,
  OnSelectBlock,
  ToolWithProvider,
} from '../types'
=======
import { useAllBuiltInTools, useAllCustomTools, useAllMCPTools, useAllWorkflowTools } from '@/service/use-tools'
import type { BlockEnum } from '../types'
import { useTabs } from './hooks'
import type { ToolDefaultValue } from './types'
>>>>>>> d9eb5554
import { TabsEnum } from './types'
import Blocks from './blocks'
import AllTools from './all-tools'
import DataSources from './data-sources'

export type TabsProps = {
  activeTab: TabsEnum
  searchText: string
  tags: string[]
  onSelect: OnSelectBlock
  availableBlocksTypes?: BlockEnum[]
<<<<<<< HEAD
  blocks: NodeDefault[]
  dataSources?: ToolWithProvider[]
=======
  filterElem: React.ReactNode
  noBlocks?: boolean
>>>>>>> d9eb5554
}
const Tabs: FC<TabsProps> = ({
  activeTab,
  tags,
  searchText,
  onSelect,
  availableBlocksTypes,
<<<<<<< HEAD
  blocks,
  dataSources = [],
=======
  filterElem,
  noBlocks,
>>>>>>> d9eb5554
}) => {
  const { data: buildInTools } = useAllBuiltInTools()
  const { data: customTools } = useAllCustomTools()
  const { data: workflowTools } = useAllWorkflowTools()
  const { data: mcpTools } = useAllMCPTools()

  return (
    <div onClick={e => e.stopPropagation()}>
      {
<<<<<<< HEAD
        activeTab === TabsEnum.Blocks && !!blocks.length && (
          <Blocks
            searchText={searchText}
            onSelect={onSelect}
            availableBlocksTypes={availableBlocksTypes}
            blocks={blocks}
          />
=======
        !noBlocks && (
          <div className='relative flex bg-background-section-burn pl-1 pt-1'>
            {
              tabs.map(tab => (
                <div
                  key={tab.key}
                  className={cn(
                    'system-sm-medium relative mr-0.5 flex h-8 cursor-pointer  items-center rounded-t-lg px-3 ',
                    activeTab === tab.key
                      ? 'sm-no-bottom cursor-default bg-components-panel-bg text-text-accent'
                      : 'text-text-tertiary',
                  )}
                  onClick={() => onActiveTabChange(tab.key)}
                >
                  {tab.name}
                </div>
              ))
            }
          </div>
>>>>>>> d9eb5554
        )
      }
      {filterElem}
      {
<<<<<<< HEAD
        activeTab === TabsEnum.Sources && !!dataSources.length && (
          <DataSources
            searchText={searchText}
            onSelect={onSelect}
            dataSources={dataSources}
          />
=======
        activeTab === TabsEnum.Blocks && !noBlocks && (
          <div className='border-t border-divider-subtle'>
            <Blocks
              searchText={searchText}
              onSelect={onSelect}
              availableBlocksTypes={availableBlocksTypes}
            />
          </div>
>>>>>>> d9eb5554
        )
      }
      {
        activeTab === TabsEnum.Tools && (
          <AllTools
            searchText={searchText}
            onSelect={onSelect}
            tags={tags}
            canNotSelectMultiple
            buildInTools={buildInTools || []}
            customTools={customTools || []}
            workflowTools={workflowTools || []}
            mcpTools={mcpTools || []}
            canChooseMCPTool
          />
        )
      }
    </div>
  )
}

export default memo(Tabs)<|MERGE_RESOLUTION|>--- conflicted
+++ resolved
@@ -1,51 +1,46 @@
 import type { FC } from 'react'
 import { memo } from 'react'
-<<<<<<< HEAD
-import { useAllBuiltInTools, useAllCustomTools, useAllWorkflowTools } from '@/service/use-tools'
+import { useAllBuiltInTools, useAllCustomTools, useAllMCPTools, useAllWorkflowTools } from '@/service/use-tools'
 import type {
   BlockEnum,
   NodeDefault,
   OnSelectBlock,
   ToolWithProvider,
 } from '../types'
-=======
-import { useAllBuiltInTools, useAllCustomTools, useAllMCPTools, useAllWorkflowTools } from '@/service/use-tools'
-import type { BlockEnum } from '../types'
-import { useTabs } from './hooks'
-import type { ToolDefaultValue } from './types'
->>>>>>> d9eb5554
 import { TabsEnum } from './types'
 import Blocks from './blocks'
 import AllTools from './all-tools'
 import DataSources from './data-sources'
+import cn from '@/utils/classnames'
 
 export type TabsProps = {
   activeTab: TabsEnum
+  onActiveTabChange: (activeTab: TabsEnum) => void
   searchText: string
   tags: string[]
   onSelect: OnSelectBlock
   availableBlocksTypes?: BlockEnum[]
-<<<<<<< HEAD
   blocks: NodeDefault[]
   dataSources?: ToolWithProvider[]
-=======
+  tabs: Array<{
+    key: TabsEnum
+    name: string
+  }>
   filterElem: React.ReactNode
   noBlocks?: boolean
->>>>>>> d9eb5554
 }
 const Tabs: FC<TabsProps> = ({
   activeTab,
+  onActiveTabChange,
   tags,
   searchText,
   onSelect,
   availableBlocksTypes,
-<<<<<<< HEAD
   blocks,
   dataSources = [],
-=======
+  tabs = [],
   filterElem,
   noBlocks,
->>>>>>> d9eb5554
 }) => {
   const { data: buildInTools } = useAllBuiltInTools()
   const { data: customTools } = useAllCustomTools()
@@ -55,15 +50,6 @@
   return (
     <div onClick={e => e.stopPropagation()}>
       {
-<<<<<<< HEAD
-        activeTab === TabsEnum.Blocks && !!blocks.length && (
-          <Blocks
-            searchText={searchText}
-            onSelect={onSelect}
-            availableBlocksTypes={availableBlocksTypes}
-            blocks={blocks}
-          />
-=======
         !noBlocks && (
           <div className='relative flex bg-background-section-burn pl-1 pt-1'>
             {
@@ -83,28 +69,30 @@
               ))
             }
           </div>
->>>>>>> d9eb5554
         )
       }
       {filterElem}
       {
-<<<<<<< HEAD
-        activeTab === TabsEnum.Sources && !!dataSources.length && (
-          <DataSources
-            searchText={searchText}
-            onSelect={onSelect}
-            dataSources={dataSources}
-          />
-=======
         activeTab === TabsEnum.Blocks && !noBlocks && (
           <div className='border-t border-divider-subtle'>
             <Blocks
               searchText={searchText}
               onSelect={onSelect}
               availableBlocksTypes={availableBlocksTypes}
+              blocks={blocks}
             />
           </div>
->>>>>>> d9eb5554
+        )
+      }
+      {
+        activeTab === TabsEnum.Sources && !!dataSources.length && (
+          <div className='border-t border-divider-subtle'>
+            <DataSources
+              searchText={searchText}
+              onSelect={onSelect}
+              dataSources={dataSources}
+            />
+          </div>
         )
       }
       {
