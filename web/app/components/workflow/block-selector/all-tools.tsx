--- conflicted
+++ resolved
@@ -15,16 +15,10 @@
 import cn from '@/utils/classnames'
 import { useGetLanguage } from '@/context/i18n'
 import PluginList from '@/app/components/workflow/block-selector/market-place-plugin/list'
-<<<<<<< HEAD
-import { extensionDallE, modelGPT4, toolNotion } from '@/app/components/plugins/card/card-mock'
-import ActionButton from '../../base/action-button'
-import { RiAddLine } from '@remixicon/react'
-=======
 import ActionButton from '../../base/action-button'
 import { RiAddLine } from '@remixicon/react'
 import { PluginType } from '../../plugins/types'
 import { useMarketplacePlugins } from '../../plugins/marketplace/hooks'
->>>>>>> a9de7f24
 
 type AllToolsProps = {
   className?: string
@@ -34,11 +28,8 @@
   workflowTools: ToolWithProvider[]
   onSelect: OnSelectBlock
   supportAddCustomTool?: boolean
-<<<<<<< HEAD
-=======
   onAddedCustomTool?: () => void
   onShowAddCustomCollectionModal?: () => void
->>>>>>> a9de7f24
 }
 const AllTools = ({
   className,
@@ -48,10 +39,7 @@
   workflowTools,
   customTools,
   supportAddCustomTool,
-<<<<<<< HEAD
-=======
   onShowAddCustomCollectionModal,
->>>>>>> a9de7f24
 }: AllToolsProps) => {
   const language = useGetLanguage()
   const tabs = useToolTabs()
@@ -76,8 +64,6 @@
     })
   }, [activeTab, buildInTools, customTools, workflowTools, searchText, language])
 
-<<<<<<< HEAD
-=======
   const {
     queryPluginsWithDebounced: fetchPlugins,
     plugins: notInstalledPlugins = [],
@@ -93,7 +79,6 @@
     // eslint-disable-next-line react-hooks/exhaustive-deps
   }, [searchText])
 
->>>>>>> a9de7f24
   const pluginRef = useRef(null)
   const wrapElemRef = useRef<HTMLDivElement>(null)
 
@@ -119,11 +104,6 @@
         </div>
         <ViewTypeSelect viewType={activeView} onChange={setActiveView} />
         {supportAddCustomTool && (
-<<<<<<< HEAD
-          <ActionButton>
-            <RiAddLine className='w-4 h-4' />
-          </ActionButton>
-=======
           <div className='flex items-center'>
             <div className='mr-1.5 w-px h-3.5  bg-divider-regular'></div>
             <ActionButton
@@ -133,7 +113,6 @@
               <RiAddLine className='w-4 h-4' />
             </ActionButton>
           </div>
->>>>>>> a9de7f24
         )}
       </div>
       <div
@@ -150,11 +129,7 @@
         {/* Plugins from marketplace */}
         <PluginList
           wrapElemRef={wrapElemRef}
-<<<<<<< HEAD
-          list={[toolNotion, extensionDallE, modelGPT4] as any} ref={pluginRef}
-=======
           list={notInstalledPlugins as any} ref={pluginRef}
->>>>>>> a9de7f24
           searchText={searchText}
         />
       </div>
