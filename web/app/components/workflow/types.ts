import type {
  Edge as ReactFlowEdge,
  Node as ReactFlowNode,
  Viewport,
} from 'reactflow'
import type { Resolution, TransferMethod } from '@/types/app'
import type { ToolDefaultValue } from '@/app/components/workflow/block-selector/types'
import type { VarType as VarKindType } from '@/app/components/workflow/nodes/tool/types'
import type { FileResponse, NodeTracing } from '@/types/workflow'
import type { Collection, Tool } from '@/app/components/tools/types'
import type { ChatVarType } from '@/app/components/workflow/panel/chat-variable-panel/type'

export enum BlockEnum {
  Start = 'start',
  End = 'end',
  Answer = 'answer',
  LLM = 'llm',
  KnowledgeRetrieval = 'knowledge-retrieval',
  QuestionClassifier = 'question-classifier',
  IfElse = 'if-else',
  Code = 'code',
  TemplateTransform = 'template-transform',
  HttpRequest = 'http-request',
  VariableAssigner = 'variable-assigner',
  VariableAggregator = 'variable-aggregator',
  Tool = 'tool',
  ParameterExtractor = 'parameter-extractor',
  Iteration = 'iteration',
  DocExtractor = 'document-extractor',
  ListFilter = 'list-operator',
  IterationStart = 'iteration-start',
  Assigner = 'assigner', // is now named as VariableAssigner
}

export enum ControlMode {
  Pointer = 'pointer',
  Hand = 'hand',
}
<<<<<<< HEAD

=======
>>>>>>> 033ab549
export enum ErrorHandleMode {
  Terminated = 'terminated',
  ContinueOnError = 'continue-on-error',
  RemoveAbnormalOutput = 'remove-abnormal-output',
}
export type Branch = {
  id: string
  name: string
}

export type CommonNodeType<T = {}> = {
  _connectedSourceHandleIds?: string[]
  _connectedTargetHandleIds?: string[]
  _targetBranches?: Branch[]
  _isSingleRun?: boolean
  _runningStatus?: NodeRunningStatus
  _singleRunningStatus?: NodeRunningStatus
  _isCandidate?: boolean
  _isBundled?: boolean
  _children?: string[]
  _isEntering?: boolean
  _showAddVariablePopup?: boolean
  _holdAddVariablePopup?: boolean
  _iterationLength?: number
  _iterationIndex?: number
  _inParallelHovering?: boolean
  isInIteration?: boolean
  iteration_id?: string
  selected?: boolean
  title: string
  desc: string
  type: BlockEnum
  width?: number
  height?: number
} & T & Partial<Pick<ToolDefaultValue, 'provider_id' | 'provider_type' | 'provider_name' | 'tool_name'>>

export interface CommonEdgeType {
  _hovering?: boolean
  _connectedNodeIsHovering?: boolean
  _connectedNodeIsSelected?: boolean
  _run?: boolean
  _isBundled?: boolean
  isInIteration?: boolean
  iteration_id?: string
  sourceType: BlockEnum
  targetType: BlockEnum
}

export type Node<T = {}> = ReactFlowNode<CommonNodeType<T>>
export type SelectedNode = Pick<Node, 'id' | 'data'>
export interface NodeProps<T = unknown> { id: string; data: CommonNodeType<T> }
export interface NodePanelProps<T> {
  id: string
  data: CommonNodeType<T>
}
export type Edge = ReactFlowEdge<CommonEdgeType>

export interface WorkflowDataUpdater {
  nodes: Node[]
  edges: Edge[]
  viewport: Viewport
}

export type ValueSelector = string[] // [nodeId, key | obj key path]

export interface Variable {
  variable: string
  label?: string | {
    nodeType: BlockEnum
    nodeName: string
    variable: string
  }
  value_selector: ValueSelector
  variable_type?: VarKindType
  value?: string
  options?: string[]
  required?: boolean
  isParagraph?: boolean
}

export interface EnvironmentVariable {
  id: string
  name: string
  value: any
  value_type: 'string' | 'number' | 'secret'
}

export interface ConversationVariable {
  id: string
  name: string
  value_type: ChatVarType
  value: any
  description: string
}

export interface GlobalVariable {
  name: string
  value_type: 'string' | 'number'
  description: string
}

export interface VariableWithValue {
  key: string
  value: string
}

export enum InputVarType {
  textInput = 'text-input',
  paragraph = 'paragraph',
  select = 'select',
  number = 'number',
  url = 'url',
  files = 'files',
  json = 'json', // obj, array
  contexts = 'contexts', // knowledge retrieval
  iterator = 'iterator', // iteration input
  singleFile = 'file',
  multiFiles = 'file-list',
}

export type InputVar = {
  type: InputVarType
  label: string | {
    nodeType: BlockEnum
    nodeName: string
    variable: string
    isChatVar?: boolean
  }
  variable: string
  max_length?: number
  default?: string
  required: boolean
  hint?: string
  options?: string[]
  value_selector?: ValueSelector
} & Partial<UploadFileSetting>

export interface ModelConfig {
  provider: string
  name: string
  mode: string
  completion_params: Record<string, any>
}

export enum PromptRole {
  system = 'system',
  user = 'user',
  assistant = 'assistant',
}

export enum EditionType {
  basic = 'basic',
  jinja2 = 'jinja2',
}

export interface PromptItem {
  id?: string
  role?: PromptRole
  text: string
  edition_type?: EditionType
  jinja2_text?: string
}

export enum MemoryRole {
  user = 'user',
  assistant = 'assistant',
}

export interface RolePrefix {
  user: string
  assistant: string
}

export interface Memory {
  role_prefix?: RolePrefix
  window: {
    enabled: boolean
    size: number | string | null
  }
  query_prompt_template: string
}

export enum VarType {
  string = 'string',
  number = 'number',
  secret = 'secret',
  boolean = 'boolean',
  object = 'object',
  file = 'file',
  array = 'array',
  arrayString = 'array[string]',
  arrayNumber = 'array[number]',
  arrayObject = 'array[object]',
  arrayFile = 'array[file]',
  any = 'any',
}

export interface Var {
  variable: string
  type: VarType
  children?: Var[] // if type is obj, has the children struct
  isParagraph?: boolean
  isSelect?: boolean
  options?: string[]
  required?: boolean
  des?: string
}

export interface NodeOutPutVar {
  nodeId: string
  title: string
  vars: Var[]
  isStartNode?: boolean
}

export interface Block {
  classification?: string
  type: BlockEnum
  title: string
  description?: string
}

export interface NodeDefault<T> {
  defaultValue: Partial<T>
  getAvailablePrevNodes: (isChatMode: boolean) => BlockEnum[]
  getAvailableNextNodes: (isChatMode: boolean) => BlockEnum[]
  checkValid: (payload: T, t: any, moreDataForCheckValid?: any) => { isValid: boolean; errorMessage?: string }
}

export type OnSelectBlock = (type: BlockEnum, toolDefaultValue?: ToolDefaultValue) => void

export enum WorkflowRunningStatus {
  Waiting = 'waiting',
  Running = 'running',
  Succeeded = 'succeeded',
  Failed = 'failed',
  Stopped = 'stopped',
}

export enum NodeRunningStatus {
  NotStart = 'not-start',
  Waiting = 'waiting',
  Running = 'running',
  Succeeded = 'succeeded',
  Failed = 'failed',
}

export type OnNodeAdd = (
  newNodePayload: {
    nodeType: BlockEnum
    sourceHandle?: string
    targetHandle?: string
    toolDefaultValue?: ToolDefaultValue
  },
  oldNodesPayload: {
    prevNodeId?: string
    prevNodeSourceHandle?: string
    nextNodeId?: string
    nextNodeTargetHandle?: string
  }
) => void

export interface CheckValidRes {
  isValid: boolean
  errorMessage?: string
}

export interface RunFile {
  type: string
  transfer_method: TransferMethod[]
  url?: string
  upload_file_id?: string
}

export interface WorkflowRunningData {
  task_id?: string
  message_id?: string
  conversation_id?: string
  result: {
    sequence_number?: number
    workflow_id?: string
    inputs?: string
    process_data?: string
    outputs?: string
    status: string
    error?: string
    elapsed_time?: number
    total_tokens?: number
    created_at?: number
    created_by?: string
    finished_at?: number
    steps?: number
    showSteps?: boolean
    total_steps?: number
    files?: FileResponse[]
  }
  tracing?: NodeTracing[]
}

export interface HistoryWorkflowData {
  id: string
  sequence_number: number
  status: string
  conversation_id?: string
}

export enum ChangeType {
  changeVarName = 'changeVarName',
  remove = 'remove',
}

export interface MoreInfo {
  type: ChangeType
  payload?: {
    beforeKey: string
    afterKey?: string
  }
}

export type ToolWithProvider = Collection & {
  tools: Tool[]
}

export enum SupportUploadFileTypes {
  image = 'image',
  document = 'document',
  audio = 'audio',
  video = 'video',
  custom = 'custom',
}

export interface UploadFileSetting {
  allowed_file_upload_methods: TransferMethod[]
  allowed_file_types: SupportUploadFileTypes[]
  allowed_file_extensions?: string[]
  max_length: number
  number_limits?: number
}

export interface VisionSetting {
  variable_selector: ValueSelector
  detail: Resolution
}<|MERGE_RESOLUTION|>--- conflicted
+++ resolved
@@ -36,10 +36,6 @@
   Pointer = 'pointer',
   Hand = 'hand',
 }
-<<<<<<< HEAD
-
-=======
->>>>>>> 033ab549
 export enum ErrorHandleMode {
   Terminated = 'terminated',
   ContinueOnError = 'continue-on-error',
@@ -76,7 +72,7 @@
   height?: number
 } & T & Partial<Pick<ToolDefaultValue, 'provider_id' | 'provider_type' | 'provider_name' | 'tool_name'>>
 
-export interface CommonEdgeType {
+export type CommonEdgeType = {
   _hovering?: boolean
   _connectedNodeIsHovering?: boolean
   _connectedNodeIsSelected?: boolean
@@ -90,14 +86,14 @@
 
 export type Node<T = {}> = ReactFlowNode<CommonNodeType<T>>
 export type SelectedNode = Pick<Node, 'id' | 'data'>
-export interface NodeProps<T = unknown> { id: string; data: CommonNodeType<T> }
-export interface NodePanelProps<T> {
+export type NodeProps<T = unknown> = { id: string; data: CommonNodeType<T> }
+export type NodePanelProps<T> = {
   id: string
   data: CommonNodeType<T>
 }
 export type Edge = ReactFlowEdge<CommonEdgeType>
 
-export interface WorkflowDataUpdater {
+export type WorkflowDataUpdater = {
   nodes: Node[]
   edges: Edge[]
   viewport: Viewport
@@ -105,7 +101,7 @@
 
 export type ValueSelector = string[] // [nodeId, key | obj key path]
 
-export interface Variable {
+export type Variable = {
   variable: string
   label?: string | {
     nodeType: BlockEnum
@@ -120,14 +116,14 @@
   isParagraph?: boolean
 }
 
-export interface EnvironmentVariable {
+export type EnvironmentVariable = {
   id: string
   name: string
   value: any
   value_type: 'string' | 'number' | 'secret'
 }
 
-export interface ConversationVariable {
+export type ConversationVariable = {
   id: string
   name: string
   value_type: ChatVarType
@@ -135,13 +131,13 @@
   description: string
 }
 
-export interface GlobalVariable {
+export type GlobalVariable = {
   name: string
   value_type: 'string' | 'number'
   description: string
 }
 
-export interface VariableWithValue {
+export type VariableWithValue = {
   key: string
   value: string
 }
@@ -177,7 +173,7 @@
   value_selector?: ValueSelector
 } & Partial<UploadFileSetting>
 
-export interface ModelConfig {
+export type ModelConfig = {
   provider: string
   name: string
   mode: string
@@ -195,7 +191,7 @@
   jinja2 = 'jinja2',
 }
 
-export interface PromptItem {
+export type PromptItem = {
   id?: string
   role?: PromptRole
   text: string
@@ -208,12 +204,12 @@
   assistant = 'assistant',
 }
 
-export interface RolePrefix {
+export type RolePrefix = {
   user: string
   assistant: string
 }
 
-export interface Memory {
+export type Memory = {
   role_prefix?: RolePrefix
   window: {
     enabled: boolean
@@ -237,7 +233,7 @@
   any = 'any',
 }
 
-export interface Var {
+export type Var = {
   variable: string
   type: VarType
   children?: Var[] // if type is obj, has the children struct
@@ -248,21 +244,21 @@
   des?: string
 }
 
-export interface NodeOutPutVar {
+export type NodeOutPutVar = {
   nodeId: string
   title: string
   vars: Var[]
   isStartNode?: boolean
 }
 
-export interface Block {
+export type Block = {
   classification?: string
   type: BlockEnum
   title: string
   description?: string
 }
 
-export interface NodeDefault<T> {
+export type NodeDefault<T> = {
   defaultValue: Partial<T>
   getAvailablePrevNodes: (isChatMode: boolean) => BlockEnum[]
   getAvailableNextNodes: (isChatMode: boolean) => BlockEnum[]
@@ -302,19 +298,19 @@
   }
 ) => void
 
-export interface CheckValidRes {
+export type CheckValidRes = {
   isValid: boolean
   errorMessage?: string
 }
 
-export interface RunFile {
+export type RunFile = {
   type: string
   transfer_method: TransferMethod[]
   url?: string
   upload_file_id?: string
 }
 
-export interface WorkflowRunningData {
+export type WorkflowRunningData = {
   task_id?: string
   message_id?: string
   conversation_id?: string
@@ -339,7 +335,7 @@
   tracing?: NodeTracing[]
 }
 
-export interface HistoryWorkflowData {
+export type HistoryWorkflowData = {
   id: string
   sequence_number: number
   status: string
@@ -351,7 +347,7 @@
   remove = 'remove',
 }
 
-export interface MoreInfo {
+export type MoreInfo = {
   type: ChangeType
   payload?: {
     beforeKey: string
@@ -371,7 +367,7 @@
   custom = 'custom',
 }
 
-export interface UploadFileSetting {
+export type UploadFileSetting = {
   allowed_file_upload_methods: TransferMethod[]
   allowed_file_types: SupportUploadFileTypes[]
   allowed_file_extensions?: string[]
@@ -379,7 +375,7 @@
   number_limits?: number
 }
 
-export interface VisionSetting {
+export type VisionSetting = {
   variable_selector: ValueSelector
   detail: Resolution
 }