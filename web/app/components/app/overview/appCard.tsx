'use client'
import React, { useCallback, useEffect, useMemo, useState } from 'react'
import { usePathname, useRouter } from 'next/navigation'
import { useTranslation } from 'react-i18next'
import {
  RiArrowRightSLine,
  RiBookOpenLine,
  RiEqualizer2Line,
  RiExternalLinkLine,
  RiLockLine,
  RiPaintBrushLine,
  RiWindowLine,
} from '@remixicon/react'
import SettingsModal from './settings'
import EmbeddedModal from './embedded'
import CustomizeModal from './customize'
import style from './style.module.css'
import type { ConfigParams } from './settings'
import Tooltip from '@/app/components/base/tooltip'
import AppBasic from '@/app/components/app-sidebar/basic'
import { asyncRunSafe, randomString } from '@/utils'
<<<<<<< HEAD
import { useStore as useAppStore } from '@/app/components/app/store'
=======
import { basePath } from '@/utils/var'
>>>>>>> 499392c6
import Button from '@/app/components/base/button'
import Switch from '@/app/components/base/switch'
import Divider from '@/app/components/base/divider'
import CopyFeedback from '@/app/components/base/copy-feedback'
import Confirm from '@/app/components/base/confirm'
import ShareQRCode from '@/app/components/base/qrcode'
import SecretKeyButton from '@/app/components/develop/secret-key/secret-key-button'
import type { AppDetailResponse } from '@/models/app'
import { useAppContext } from '@/context/app-context'
import type { AppSSO } from '@/types/app'
import Indicator from '@/app/components/header/indicator'
import { fetchAppDetail } from '@/service/apps'
import { AccessMode } from '@/models/access-control'
import AccessControl from '../app-access-control'
import { useAppWhiteListSubjects } from '@/service/access-control'
import { useGlobalPublicStore } from '@/context/global-public-context'

export type IAppCardProps = {
  className?: string
  appInfo: AppDetailResponse & Partial<AppSSO>
  isInPanel?: boolean
  cardType?: 'api' | 'webapp'
  customBgColor?: string
  onChangeStatus: (val: boolean) => Promise<void>
  onSaveSiteConfig?: (params: ConfigParams) => Promise<void>
  onGenerateCode?: () => Promise<void>
}

function AppCard({
  appInfo,
  isInPanel,
  cardType = 'webapp',
  customBgColor,
  onChangeStatus,
  onSaveSiteConfig,
  onGenerateCode,
  className,
}: IAppCardProps) {
  const router = useRouter()
  const pathname = usePathname()
  const { isCurrentWorkspaceManager, isCurrentWorkspaceEditor } = useAppContext()
  const appDetail = useAppStore(state => state.appDetail)
  const setAppDetail = useAppStore(state => state.setAppDetail)
  const [showSettingsModal, setShowSettingsModal] = useState(false)
  const [showEmbedded, setShowEmbedded] = useState(false)
  const [showCustomizeModal, setShowCustomizeModal] = useState(false)
  const [genLoading, setGenLoading] = useState(false)
  const [showConfirmDelete, setShowConfirmDelete] = useState(false)
  const [showAccessControl, setShowAccessControl] = useState<boolean>(false)
  const { t } = useTranslation()
  const systemFeatures = useGlobalPublicStore(s => s.systemFeatures)
  const { data: appAccessSubjects } = useAppWhiteListSubjects(appDetail?.id, systemFeatures.webapp_auth.enabled && appDetail?.access_mode === AccessMode.SPECIFIC_GROUPS_MEMBERS)

  const OPERATIONS_MAP = useMemo(() => {
    const operationsMap = {
      webapp: [
        { opName: t('appOverview.overview.appInfo.launch'), opIcon: RiExternalLinkLine },
      ] as { opName: string; opIcon: any }[],
      api: [{ opName: t('appOverview.overview.apiInfo.doc'), opIcon: RiBookOpenLine }],
      app: [],
    }
    if (appInfo.mode !== 'completion' && appInfo.mode !== 'workflow')
      operationsMap.webapp.push({ opName: t('appOverview.overview.appInfo.embedded.entry'), opIcon: RiWindowLine })

    operationsMap.webapp.push({ opName: t('appOverview.overview.appInfo.customize.entry'), opIcon: RiPaintBrushLine })

    if (isCurrentWorkspaceEditor)
      operationsMap.webapp.push({ opName: t('appOverview.overview.appInfo.settings.entry'), opIcon: RiEqualizer2Line })

    return operationsMap
  }, [isCurrentWorkspaceEditor, appInfo, t])

  const isApp = cardType === 'webapp'
  const basicName = isApp
    ? appInfo?.site?.title
    : t('appOverview.overview.apiInfo.title')
  const toggleDisabled = isApp ? !isCurrentWorkspaceEditor : !isCurrentWorkspaceManager
  const runningStatus = isApp ? appInfo.enable_site : appInfo.enable_api
  const { app_base_url, access_token } = appInfo.site ?? {}
  const appMode = (appInfo.mode !== 'completion' && appInfo.mode !== 'workflow') ? 'chat' : appInfo.mode
  const appUrl = `${app_base_url}${basePath}/${appMode}/${access_token}`
  const apiUrl = appInfo?.api_base_url

  const genClickFuncByName = (opName: string) => {
    switch (opName) {
      case t('appOverview.overview.appInfo.launch'):
        return () => {
          window.open(appUrl, '_blank')
        }
      case t('appOverview.overview.appInfo.customize.entry'):
        return () => {
          setShowCustomizeModal(true)
        }
      case t('appOverview.overview.appInfo.settings.entry'):
        return () => {
          setShowSettingsModal(true)
        }
      case t('appOverview.overview.appInfo.embedded.entry'):
        return () => {
          setShowEmbedded(true)
        }
      default:
        // jump to page develop
        return () => {
          const pathSegments = pathname.split('/')
          pathSegments.pop()
          router.push(`${pathSegments.join('/')}/develop`)
        }
    }
  }

  const onGenCode = async () => {
    if (onGenerateCode) {
      setGenLoading(true)
      await asyncRunSafe(onGenerateCode())
      setGenLoading(false)
    }
  }

  const [isAppAccessSet, setIsAppAccessSet] = useState(true)
  useEffect(() => {
    if (appDetail && appAccessSubjects) {
      if (appDetail.access_mode === AccessMode.SPECIFIC_GROUPS_MEMBERS && appAccessSubjects.groups?.length === 0 && appAccessSubjects.members?.length === 0)
        setIsAppAccessSet(false)
      else
        setIsAppAccessSet(true)
    }
    else {
      setIsAppAccessSet(true)
    }
  }, [appAccessSubjects, appDetail])

  const handleClickAccessControl = useCallback(() => {
    if (!appDetail)
      return
    setShowAccessControl(true)
  }, [appDetail])
  const handleAccessControlUpdate = useCallback(() => {
    fetchAppDetail({ url: '/apps', id: appDetail!.id }).then((res) => {
      setAppDetail(res)
      setShowAccessControl(false)
    })
  }, [appDetail, setAppDetail])

  return (
    <div
      className={
        `${isInPanel ? 'border-l-[0.5px] border-t' : 'border-[0.5px] shadow-xs'} w-full max-w-full rounded-xl border-effects-highlight ${className ?? ''}`}
    >
      <div className={`${customBgColor ?? 'bg-background-default'} rounded-xl`}>
        <div className='flex w-full flex-col items-start justify-center gap-3 self-stretch border-b-[0.5px] border-divider-subtle p-3'>
          <div className='flex w-full items-center gap-3 self-stretch'>
            <AppBasic
              iconType={cardType}
              icon={appInfo.icon}
              icon_background={appInfo.icon_background}
              name={basicName}
              type={
                isApp
                  ? t('appOverview.overview.appInfo.explanation')
                  : t('appOverview.overview.apiInfo.explanation')
              }
            />
            <div className='flex items-center gap-1'>
              <Indicator color={runningStatus ? 'green' : 'yellow'} />
              <div className={`${runningStatus ? 'text-text-success' : 'text-text-warning'} system-xs-semibold-uppercase`}>
                {runningStatus
                  ? t('appOverview.overview.status.running')
                  : t('appOverview.overview.status.disable')}
              </div>
            </div>
            <Switch defaultValue={runningStatus} onChange={onChangeStatus} disabled={toggleDisabled} />
          </div>
          <div className='flex flex-col items-start justify-center self-stretch'>
            <div className="system-xs-medium pb-1 text-text-tertiary">
              {isApp
                ? t('appOverview.overview.appInfo.accessibleAddress')
                : t('appOverview.overview.apiInfo.accessibleAddress')}
            </div>
            <div className="inline-flex h-9 w-full items-center gap-0.5 rounded-lg bg-components-input-bg-normal p-1 pl-2">
              <div className="flex h-4 min-w-0 flex-1 items-start justify-start gap-2 px-1">
                <div className="overflow-hidden text-ellipsis whitespace-nowrap text-xs font-medium text-text-secondary">
                  {isApp ? appUrl : apiUrl}
                </div>
              </div>
              <CopyFeedback
                content={isApp ? appUrl : apiUrl}
                className={'!size-6'}
              />
              {isApp && <ShareQRCode content={isApp ? appUrl : apiUrl} className='z-50 !size-6 rounded-md hover:bg-state-base-hover' selectorId={randomString(8)} />}
              {isApp && <Divider type="vertical" className="!mx-0.5 !h-3.5 shrink-0" />}
              {/* button copy link/ button regenerate */}
              {showConfirmDelete && (
                <Confirm
                  type='warning'
                  title={t('appOverview.overview.appInfo.regenerate')}
                  content={t('appOverview.overview.appInfo.regenerateNotice')}
                  isShow={showConfirmDelete}
                  onConfirm={() => {
                    onGenCode()
                    setShowConfirmDelete(false)
                  }}
                  onCancel={() => setShowConfirmDelete(false)}
                />
              )}
              {isApp && isCurrentWorkspaceManager && (
                <Tooltip
                  popupContent={t('appOverview.overview.appInfo.regenerate') || ''}
                >
                  <div
                    className="h-6 w-6 cursor-pointer rounded-md hover:bg-state-base-hover"
                    onClick={() => setShowConfirmDelete(true)}
                  >
                    <div
                      className={
                        `h-full w-full ${style.refreshIcon} ${genLoading ? style.generateLogo : ''}`}
                    ></div>
                  </div>
                </Tooltip>
              )}
            </div>
          </div>
          {isApp && systemFeatures.webapp_auth.enabled && appDetail && <div className='flex flex-col items-start justify-center self-stretch'>
            <div className="system-xs-medium pb-1 text-text-tertiary">{t('app.publishApp.title')}</div>
            <div className='flex h-9 w-full cursor-pointer items-center gap-x-0.5  rounded-lg bg-components-input-bg-normal py-1 pl-2.5 pr-2'
              onClick={handleClickAccessControl}>
              <div className='flex grow items-center gap-x-1.5 pr-1'>
                <RiLockLine className='h-4 w-4 shrink-0 text-text-secondary' />
                {appDetail?.access_mode === AccessMode.ORGANIZATION && <p className='system-sm-medium text-text-secondary'>{t('app.accessControlDialog.accessItems.organization')}</p>}
                {appDetail?.access_mode === AccessMode.SPECIFIC_GROUPS_MEMBERS && <p className='system-sm-medium text-text-secondary'>{t('app.accessControlDialog.accessItems.specific')}</p>}
                {appDetail?.access_mode === AccessMode.PUBLIC && <p className='system-sm-medium text-text-secondary'>{t('app.accessControlDialog.accessItems.anyone')}</p>}
              </div>
              {!isAppAccessSet && <p className='system-xs-regular shrink-0 text-text-tertiary'>{t('app.publishApp.notSet')}</p>}
              <div className='flex h-4 w-4 shrink-0 items-center justify-center'>
                <RiArrowRightSLine className='h-4 w-4 text-text-quaternary' />
              </div>
            </div>
          </div>}
        </div>
        <div className={'flex items-center gap-1 self-stretch p-3'}>
          {!isApp && <SecretKeyButton appId={appInfo.id} />}
          {OPERATIONS_MAP[cardType].map((op) => {
            const disabled
              = op.opName === t('appOverview.overview.appInfo.settings.entry')
                ? false
                : !runningStatus
            return (
              <Button
                className="mr-1 min-w-[88px]"
                size="small"
                variant={'ghost'}
                key={op.opName}
                onClick={genClickFuncByName(op.opName)}
                disabled={disabled}
              >
                <Tooltip
                  popupContent={
                    t('appOverview.overview.appInfo.preUseReminder') ?? ''
                  }
                  popupClassName={disabled ? 'mt-[-8px]' : '!hidden'}
                >
                  <div className="flex items-center justify-center gap-[1px]">
                    <op.opIcon className="h-3.5 w-3.5" />
                    <div className={`${runningStatus ? 'text-text-tertiary' : 'text-components-button-ghost-text-disabled'} system-xs-medium px-[3px]`}>{op.opName}</div>
                  </div>
                </Tooltip>
              </Button>
            )
          })}
        </div>
      </div>
      {isApp
        ? (
          <>
            <SettingsModal
              isChat={appMode === 'chat'}
              appInfo={appInfo}
              isShow={showSettingsModal}
              onClose={() => setShowSettingsModal(false)}
              onSave={onSaveSiteConfig}
            />
            <EmbeddedModal
              siteInfo={appInfo.site}
              isShow={showEmbedded}
              onClose={() => setShowEmbedded(false)}
              appBaseUrl={app_base_url}
              accessToken={access_token}
            />
            <CustomizeModal
              isShow={showCustomizeModal}
              linkUrl=""
              onClose={() => setShowCustomizeModal(false)}
              appId={appInfo.id}
              api_base_url={appInfo.api_base_url}
              mode={appInfo.mode}
            />
            {
              showAccessControl && <AccessControl app={appDetail!}
                onConfirm={handleAccessControlUpdate}
                onClose={() => { setShowAccessControl(false) }} />
            }
          </>
        )
        : null}
    </div>
  )
}

export default AppCard<|MERGE_RESOLUTION|>--- conflicted
+++ resolved
@@ -19,11 +19,8 @@
 import Tooltip from '@/app/components/base/tooltip'
 import AppBasic from '@/app/components/app-sidebar/basic'
 import { asyncRunSafe, randomString } from '@/utils'
-<<<<<<< HEAD
+import { basePath } from '@/utils/var'
 import { useStore as useAppStore } from '@/app/components/app/store'
-=======
-import { basePath } from '@/utils/var'
->>>>>>> 499392c6
 import Button from '@/app/components/base/button'
 import Switch from '@/app/components/base/switch'
 import Divider from '@/app/components/base/divider'
