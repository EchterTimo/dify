--- conflicted
+++ resolved
@@ -215,16 +215,6 @@
 # AI Assistant
 .roo/
 api/.env.backup
-<<<<<<< HEAD
-
-# Clickzetta test credentials
-.env.clickzetta
-.env.clickzetta.test
-
-# Clickzetta plugin development folder (keep local, ignore for PR)
-clickzetta/
-
-**/.vscode/*
-=======
 /clickzetta
->>>>>>> 087a4fbd
+
+**/.vscode/*